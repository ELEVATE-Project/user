version: '3'
services:
  zookeeper:
    image: 'confluentinc/cp-zookeeper:7.3.0'
    ports:
      - '2181:2181'
    environment:
      - ALLOW_ANONYMOUS_LOGIN=yes
      - ZOOKEEPER_CLIENT_PORT=2181
      - ZOOKEEPER_TICK_TIME=2000
    networks:
      - elevate_net
    logging:
      driver: none
  kafka:
    image: 'confluentinc/cp-kafka:7.3.0'
    ports:
      - '9092:9092'
    environment:
      KAFKA_BROKER_ID: 1
      KAFKA_ZOOKEEPER_CONNECT: zookeeper:2181
      KAFKA_ADVERTISED_LISTENERS: PLAINTEXT://kafka:29092,PLAINTEXT_HOST://localhost:9092
      KAFKA_LISTENER_SECURITY_PROTOCOL_MAP: PLAINTEXT:PLAINTEXT,PLAINTEXT_HOST:PLAINTEXT
      KAFKA_INTER_BROKER_LISTENER_NAME: PLAINTEXT
      KAFKA_OFFSETS_TOPIC_REPLICATION_FACTOR: 1
    depends_on:
      - zookeeper
    networks:
      - elevate_net
    logging:
      driver: gelf
      options:
        gelf-address: 'udp://0.0.0.0:12201'
        tag: 'kafka-logs'
  mongo:
    image: 'mongo:4.1.4'
    restart: 'always'
    command:
      - '--logpath'
      - '/var/log/mongodb/mongod.log'
    ports:
      - '27017:27017'
    networks:
      - elevate_net
    volumes:
      - mongo-data:/data/db
      - logs:/var/log/mongodb
  redis:
    image: 'redis:7.0.0'
    restart: 'always'
    expose:
      - '6379'
    networks:
      - elevate_net
    # depends_on:
    #   - graylog
    logging:
      driver: gelf
      options:
        gelf-address: 'udp://0.0.0.0:12201'
        tag: 'redis-logs'
  mentoring:
    image: shikshalokamqa/elevate-mentoring:2.4
    ports:
      - '3000:3000'
    command: ['nodemon', 'app.js']
    environment:
      - MONGODB_URL=mongodb://mongo:27017/elevate-mentoring
      - KAFKA_URL=kafka:9092
      - USER_SERIVCE_HOST=http://user:3001
      - REDIS_HOST=redis://redis:6379
    depends_on:
      - kafka
      - mongo
      - redis
    networks:
      - elevate_net
    env_file:
      - ${mentoring_env}
  user:
    image: shikshalokamqa/elevate-user:2.4
    ports:
      - '3001:3001'
    command: ['nodemon', 'app.js']
    environment:
      - MONGODB_URL=mongodb://mongo:27017/elevate-user
      - KAFKA_URL=kafka:9092
      - REDIS_HOST=redis://redis:6379
    depends_on:
      - kafka
      - mongo
      - redis
    networks:
      - elevate_net
    env_file:
      - ${users_env}
  notification:
    image: shikshalokamqa/elevate-notification:2.4
    ports:
      - '3002:3002'
    command: ['nodemon', 'app.js']
    environment:
      - KAFKA_HOST=kafka:9092
    depends_on:
      - kafka
    networks:
      - elevate_net
    env_file:
      - ${notification_env}

  scheduler:
    image: shikshalokamqa/elevate-scheduler:2.4
    ports:
      - '4000:4000'
    command: ['nodemon', 'app.js']
    environment:
      - KAFKA_URL=kafka:9092
      - MONGODB_URL=mongodb://mongo:27017/elevate-scheduler
    env_file:
      - ${scheduler_env}
    depends_on:
      - kafka
      - mongo
    networks:
      - elevate_net

  #The below services can be disable safely. Only enable if graylog service is needed.
  # elasticsearch:
  #   image: 'docker.elastic.co/elasticsearch/elasticsearch-oss:7.10.2'
  #   environment:
  #     - http.host=0.0.0.0
  #     - transport.host=localhost
  #     - network.host=0.0.0.0
  #     - ES_JAVA_OPTS=-Dlog4j2.formatMsgNoLookups=true -Xms512m -Xmx512m
  #   ulimits:
  #     memlock:
  #       soft: -1
  #       hard: -1
  #   deploy:
  #     resources:
  #       limits:
  #         memory: 1g
  #   networks:
  #     - elevate_net
  # graylog:
  #   image: 'graylog/graylog:5.0'
  #   environment:
  #     - GRAYLOG_PASSWORD_SECRET=somepasswordpepper
  #     - >-
  #       GRAYLOG_ROOT_PASSWORD_SHA2=8c6976e5b5410415bde908bd4dee15dfb167a9c873fc4bb8a81f6f2ab448a918
  #     - 'GRAYLOG_HTTP_EXTERNAL_URI=http://127.0.0.1:9000/'
  #   entrypoint: '/usr/bin/tini -- wait-for-it elasticsearch:9200 --  /docker-entrypoint.sh'
  #   networks:
  #     - elevate_net
  #   restart: always
  #   depends_on:
  #     - mongo
  #     - elasticsearch
  #   ports:
  #     # Graylog web interface and REST API
  #     - 9000:9000
  #     #filebeat
  #     - 5044:5044
  #     # GELF TCP
  #     - 12201:12201
  #     # GELF UDP
  #     - 12201:12201/udp
  # filebeat:
  #   container_name: filebeat
  #   hostname: filebeat
  #   user: root
  #   image: docker.elastic.co/beats/filebeat:8.5.3
  #   volumes:
  #     #Mount the filebeat configuration so users can make edit
  #     - ./filebeat.yml:/usr/share/filebeat/filebeat.yml
  #     #Named volume fsdata. This is used to persist the registry file between restarts, so to avoid data duplication
  #     - fbdata:/usr/share/filebeat/data/
  #     - logs:/info/logs

<<<<<<< HEAD
  #     - type: bind
  #       source: ../user/src/user.log
  #       target: /usr/share/filebeat/user.log
  #       read_only: true
  #     - type: bind
  #       source: ../notification/src/notification.log
  #       target: /usr/share/filebeat/notification.log
  #       read_only: true
  #     - type: bind
  #       source: ./src/mentoring.log
  #       target: /usr/share/filebeat/mentoring.log
  #       read_only: true
  #     - type: bind
  #       source: ../scheduler/src/scheduler.log
  #       target: /usr/share/filebeat/scheduler.log
  #       read_only: true
  #   command: filebeat -strict.perms=false
  #   restart: on-failure
  #   networks:
  #     - elevate_net
  #   depends_on:
  #     - mongo
  #     - elasticsearch
  #     - mentoring
  #     - user
=======
      - type: bind
        source: ../user/src/user.log
        target: /usr/share/filebeat/user.log
        read_only: true
      - type: bind
        source: ../notification/src/notification.log
        target: /usr/share/filebeat/notification.log
        read_only: true
      - type: bind
        source: ./src/mentoring.log
        target: /usr/share/filebeat/mentoring.log
        read_only: true
      - type: bind
        source: ../scheduler/src/scheduler.log
        target: /usr/share/filebeat/scheduler.log
        read_only: true
    command: filebeat -strict.perms=false
    restart: on-failure
    networks:
      - elevate_net
    depends_on:
      - mongo
      - elasticsearch
      - mentoring
      - user
>>>>>>> 5111bc4c
networks:
  elevate_net:
    external: false
volumes:
  zookeeper-data:
  kafka-data:
  mongo-data:
  fbdata:
  logs:<|MERGE_RESOLUTION|>--- conflicted
+++ resolved
@@ -177,59 +177,31 @@
   #     - fbdata:/usr/share/filebeat/data/
   #     - logs:/info/logs
 
-<<<<<<< HEAD
-  #     - type: bind
-  #       source: ../user/src/user.log
-  #       target: /usr/share/filebeat/user.log
-  #       read_only: true
-  #     - type: bind
-  #       source: ../notification/src/notification.log
-  #       target: /usr/share/filebeat/notification.log
-  #       read_only: true
-  #     - type: bind
-  #       source: ./src/mentoring.log
-  #       target: /usr/share/filebeat/mentoring.log
-  #       read_only: true
-  #     - type: bind
-  #       source: ../scheduler/src/scheduler.log
-  #       target: /usr/share/filebeat/scheduler.log
-  #       read_only: true
-  #   command: filebeat -strict.perms=false
-  #   restart: on-failure
-  #   networks:
-  #     - elevate_net
-  #   depends_on:
-  #     - mongo
-  #     - elasticsearch
-  #     - mentoring
-  #     - user
-=======
-      - type: bind
-        source: ../user/src/user.log
-        target: /usr/share/filebeat/user.log
-        read_only: true
-      - type: bind
-        source: ../notification/src/notification.log
-        target: /usr/share/filebeat/notification.log
-        read_only: true
-      - type: bind
-        source: ./src/mentoring.log
-        target: /usr/share/filebeat/mentoring.log
-        read_only: true
-      - type: bind
-        source: ../scheduler/src/scheduler.log
-        target: /usr/share/filebeat/scheduler.log
-        read_only: true
-    command: filebeat -strict.perms=false
-    restart: on-failure
-    networks:
-      - elevate_net
-    depends_on:
-      - mongo
-      - elasticsearch
-      - mentoring
-      - user
->>>>>>> 5111bc4c
+  #    - type: bind
+  #      source: ../user/src/user.log
+  #      target: /usr/share/filebeat/user.log
+  #      read_only: true
+  #    - type: bind
+  #      source: ../notification/src/notification.log
+  #      target: /usr/share/filebeat/notification.log
+  #      read_only: true
+  #    - type: bind
+  #      source: ./src/mentoring.log
+  #      target: /usr/share/filebeat/mentoring.log
+  #      read_only: true
+  #    - type: bind
+  #      source: ../scheduler/src/scheduler.log
+  #      target: /usr/share/filebeat/scheduler.log
+  #      read_only: true
+  #  command: filebeat -strict.perms=false
+  #  restart: on-failure
+  #  networks:
+  #    - elevate_net
+  #  depends_on:
+  #    - mongo
+  #    - elasticsearch
+  #    - mentoring
+  #    - user
 networks:
   elevate_net:
     external: false
