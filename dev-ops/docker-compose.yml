version: '3'
services:
  zookeeper:
    image: 'confluentinc/cp-zookeeper:7.3.0'
    ports:
      - '2181:2181'
    environment:
      - ALLOW_ANONYMOUS_LOGIN=yes
      - ZOOKEEPER_CLIENT_PORT=2181
      - ZOOKEEPER_TICK_TIME=2000
    networks:
      - elevate_net
    logging:
      driver: json-file
  kafka:
    image: 'confluentinc/cp-kafka:7.3.0'
    ports:
      - '9092:9092'
    environment:
      KAFKA_BROKER_ID: 1
      KAFKA_ZOOKEEPER_CONNECT: zookeeper:2181
      KAFKA_ADVERTISED_LISTENERS: PLAINTEXT://kafka:9092,PLAINTEXT_HOST://localhost:9093
      KAFKA_LISTENER_SECURITY_PROTOCOL_MAP: PLAINTEXT:PLAINTEXT,PLAINTEXT_HOST:PLAINTEXT
      KAFKA_INTER_BROKER_LISTENER_NAME: PLAINTEXT
      KAFKA_OFFSETS_TOPIC_REPLICATION_FACTOR: 1
    depends_on:
      - zookeeper
    networks:
      - elevate_net
    logging:
      driver: json-file
  postgres:
    image: 'postgres:16'
    restart: 'always'
    ports:
      - '5432:5432'
    networks:
      - elevate_net
    logging:
      driver: none
  redis:
    image: 'redis:7.0.0'
    restart: 'always'
    expose:
      - '6379'
    networks:
      - elevate_net
    logging:
      driver: json-file
  user_elevate_2.5:
    build: '../'
    # image: elevate/user:1.0
    volumes:
      - ../src/:/var/src
    ports:
      - '5001:5001'
    command: [ 'nodemon', 'app.js' ]
    environment:
<<<<<<< HEAD
=======
      - DATABASE_URL=postgres://postgres:postgres@localhost:5432/elevate-user
>>>>>>> c11c428e
      - KAFKA_URL=kafka:9092
      - REDIS_HOST=redis://redis:6379
    env_file:
      - integration_test.env
    depends_on:
      - kafka
      - postgres
      - redis
    networks:
      - elevate_net
networks:
  elevate_net:
    external: false<|MERGE_RESOLUTION|>--- conflicted
+++ resolved
@@ -56,10 +56,7 @@
       - '5001:5001'
     command: [ 'nodemon', 'app.js' ]
     environment:
-<<<<<<< HEAD
-=======
       - DATABASE_URL=postgres://postgres:postgres@localhost:5432/elevate-user
->>>>>>> c11c428e
       - KAFKA_URL=kafka:9092
       - REDIS_HOST=redis://redis:6379
     env_file:
