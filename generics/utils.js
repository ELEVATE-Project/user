/**
 * name : utils.js
 * author : Aman
 * created-date : 04-Nov-2021
 * Description : Utils helper function.
 */

const bcryptJs = require('bcryptjs');

const hash = (str) => {
    const salt = bcryptJs.genSaltSync(10);
    let hashstr = bcryptJs.hashSync(str, salt);
    return hashstr;
}

<<<<<<< HEAD
const elapsedMinutes = (date1,date2) => {
    var difference = (date1 - date2);
    let result = (difference / 60000);
    return result;
}

 module.exports = {
    hash: hash,
    elapsedMinutes: elapsedMinutes
 }
=======
const getCurrentMonthRange = () => {
    const monthDays = [31, 28, 31, 30, 31, 30, 31, 31, 30, 31, 30, 31];
    let month = new Date().getMonth()
    const year = new Date().getFullYear();
    let dayInMonth = monthDays[month];
    if (month === 1 && year % 4 === 0) { // Feb for leap year
        dayInMonth = 29;
    }
    month += 1;
    month = month < 10 ? '0' + month : month;
    return [new Date(`${year}-${month}-01`), new Date(`${year}-${month}-${dayInMonth}`)];
};

const getCurrentWeekRange = () => {
    const currentDate = new Date().getTime(); // in ms
    const currentDay = new Date().getDay() * 24 * 60 * 60 * 1000 // in ms
    const firstDay = currentDate - currentDay;
    const lastDay = firstDay + 6 * 24 * 60 * 60 * 1000;
    return [new Date(firstDay), new Date(lastDay)];
};

const getCurrentQuarterRange = () => {
    const today = new Date();
    const quarter = Math.floor((today.getMonth() / 3));
    const startFullQuarter = new Date(today.getFullYear(), quarter * 3, 1);
    const endFullQuarter = new Date(startFullQuarter.getFullYear(), startFullQuarter.getMonth() + 3, 0);
    return [startFullQuarter, endFullQuarter];
};

module.exports = {
    hash,
    getCurrentMonthRange,
    getCurrentWeekRange,
    getCurrentQuarterRange
}
>>>>>>> 44e7f446
<|MERGE_RESOLUTION|>--- conflicted
+++ resolved
@@ -13,18 +13,12 @@
     return hashstr;
 }
 
-<<<<<<< HEAD
 const elapsedMinutes = (date1,date2) => {
     var difference = (date1 - date2);
     let result = (difference / 60000);
     return result;
 }
 
- module.exports = {
-    hash: hash,
-    elapsedMinutes: elapsedMinutes
- }
-=======
 const getCurrentMonthRange = () => {
     const monthDays = [31, 28, 31, 30, 31, 30, 31, 31, 30, 31, 30, 31];
     let month = new Date().getMonth()
@@ -55,9 +49,9 @@
 };
 
 module.exports = {
-    hash,
-    getCurrentMonthRange,
-    getCurrentWeekRange,
-    getCurrentQuarterRange
-}
->>>>>>> 44e7f446
+    hash: hash,
+    getCurrentMonthRange: getCurrentMonthRange,
+    getCurrentWeekRange: getCurrentWeekRange,
+    getCurrentQuarterRange: getCurrentQuarterRange,
+    elapsedMinutes: elapsedMinutes
+}