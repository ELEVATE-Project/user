--- conflicted
+++ resolved
@@ -5,20 +5,14 @@
  * Description : Utils helper function.
  */
 
-<<<<<<< HEAD
 const bcryptJs = require('bcryptjs');
-=======
 const fs = require('fs');
-
-
->>>>>>> f202b4c5
 const jwt = require('jsonwebtoken');
 
 const generateToken = (tokenData, secretKey, expiresIn) => {
     return jwt.sign(tokenData, secretKey, { expiresIn });
 };
 
-<<<<<<< HEAD
 const hashPassword = (password) => {
     const salt = bcryptJs.genSaltSync(10);
     let hashPassword = bcryptJs.hashSync(password, salt);
@@ -29,11 +23,6 @@
     return bcryptJs.compareSync(password1, password2);
 }
 
-module.exports = {
-    generateToken,
-    hashPassword,
-    comparePassword
-=======
 const clearFile = (filePath) => {
     fs.unlink(filePath, err => {
         if (err) console.log(err);
@@ -42,6 +31,7 @@
 
 module.exports = {
     generateToken,
+    hashPassword,
+    comparePassword,
     clearFile
->>>>>>> f202b4c5
 }