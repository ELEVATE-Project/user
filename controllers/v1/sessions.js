--- conflicted
+++ resolved
@@ -57,7 +57,6 @@
         return new Promise(async (resolve, reject) => {
             try {
 
-<<<<<<< HEAD
                 if(req.params.id){
                     
                     const sessionUpdated = 
@@ -67,15 +66,6 @@
                         req.decodedToken._id,
                         req.method
                     );
-=======
-                if (req.params.id) {
-
-                    const sessionUpdated =
-                        await sessionsHelper.update(
-                            req.params.id,
-                            req.body, req.decodedToken._id
-                        );
->>>>>>> 242f1ae7
 
                     return resolve(sessionUpdated);
                 } else {
