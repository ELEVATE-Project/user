const ObjectId = require('mongoose').Types.ObjectId;
const moment = require("moment-timezone");
const bcyptJs = require('bcryptjs');
const path = require('path');

const httpStatusCode = require("../../generics/http-status");
const apiResponses = require("../../constants/api-responses");
const apiEndpoints = require("../../constants/endpoints");
const common = require('../../constants/common');

const sessionData = require("../../db/sessions/queries");
const sessionAttendesData = require("../../db/sessionAttendees/queries");
const notificationTemplateData = require("../../db/notification-template/query");

const kafkaCommunication = require('../../generics/kafka-communication');

const apiBaseUrl =
    process.env.USER_SERIVCE_HOST +
    process.env.USER_SERIVCE_BASE_URL;
const request = require('request');

const bigBlueButton = require("./bigBlueButton");
const userProfile = require("./userProfile");
const utils = require('../../generics/utils');

module.exports = class SessionsHelper {

    static async create(bodyData, loggedInUserId) {
        bodyData.userId = ObjectId(loggedInUserId);
        try {
            if (!await this.verifyMentor(loggedInUserId)) {
                return common.failureResponse({
                    message: apiResponses.INVALID_PERMISSION,
                    statusCode: httpStatusCode.bad_request,
                    responseCode: 'CLIENT_ERROR'
                });
            }

            if (bodyData.startDate) {
                bodyData['startDateUtc'] = moment.unix(bodyData.startDate).utc().format(common.UTC_DATE_TIME_FORMAT);
            }
            if (bodyData.endDate) {
                bodyData['endDateUtc'] = moment.unix(bodyData.endDate).utc().format(common.UTC_DATE_TIME_FORMAT);
            }

            let data = await sessionData.createSession(bodyData);

            await this.setMentorPassword(data._id, data.userId);
            await this.setMenteePassword(data._id, data.createdAt);

            return common.successResponse({
                statusCode: httpStatusCode.created,
                message: apiResponses.SESSION_CREATED_SUCCESSFULLY,
                result: data
            });

        } catch (error) {
            throw error;
        }
    }

    static async update(sessionId, bodyData, userId, method) {
        let isSessionReschedule = false;
        try {

            // if (!await this.verifyMentor(userId)) {
            //     return common.failureResponse({
            //         message: apiResponses.INVALID_PERMISSION,
            //         statusCode: httpStatusCode.bad_request,
            //         responseCode: 'CLIENT_ERROR'
            //     });
            // }

            const sessionDetail = await sessionData.findSessionById(ObjectId(sessionId));

            console.log(sessionDetail);

            if (!sessionDetail) {
                return common.failureResponse({
                    message: apiResponses.SESSION_NOT_FOUND,
                    statusCode: httpStatusCode.bad_request,
                    responseCode: 'CLIENT_ERROR'
                });
            }

            if (bodyData.startDate) {
<<<<<<< HEAD
                isSessionReschedule = true;
                bodyData['startDateUtc'] = moment.unix(bodyData.startDate);
                if (bodyData.timeZone) {
                    bodyData['startDateUtc'].tz(bodyData.timeZone);
                }
                bodyData['startDateUtc'] = moment(bodyData['startDateUtc']).format();
            }
            if (bodyData.endDate) {
                isSessionReschedule = true;
                bodyData['endDateUtc'] = moment.unix(bodyData.endDate);
                if (bodyData.timeZone) {
                    bodyData['endDateUtc'].tz(bodyData.timeZone);
                }
                bodyData['endDateUtc'] = moment(bodyData['endDateUtc']).format();
=======
                bodyData['startDateUtc'] = moment.unix(bodyData.startDate).utc().format(common.UTC_DATE_TIME_FORMAT);
            }
            if (bodyData.endDate) {
                bodyData['endDateUtc'] = moment.unix(bodyData.endDate).utc().format(common.UTC_DATE_TIME_FORMAT);
>>>>>>> 85c1769d
            }

            let message;
            let updateData;
            if (method == common.DELETE_METHOD) {
                updateData = { deleted: true };
                message = apiResponses.SESSION_DELETED_SUCCESSFULLY;

            } else {

                updateData = bodyData;
                message = apiResponses.SESSION_UPDATED_SUCCESSFULLY;
            }

            updateData.updatedAt = new Date().getTime();
            const result = await sessionData.updateOneSession({
                _id: ObjectId(sessionId)
            }, updateData);

            if (result === 'SESSION_ALREADY_UPDATED') {
                return common.failureResponse({
                    message: apiResponses.SESSION_ALREADY_UPDATED,
                    statusCode: httpStatusCode.bad_request,
                    responseCode: 'CLIENT_ERROR'
                });
            }

            if (method == common.DELETE_METHOD || isSessionReschedule) {
                const sessionAttendees = await sessionAttendesData.findAllSessionAttendees({ sessionId: ObjectId(sessionId) });
                const sessionAttendeesIds = [];
                sessionAttendees.forEach(attendee => {
                    sessionAttendeesIds.push(attendee.userId.toString());
                });
                const attendeesAccounts = await this.getAllAccountsDetail(sessionAttendeesIds);

                sessionAttendees.map(attendee => {
                    for (let index = 0; index < attendeesAccounts.result.length; index++) {
                        const element = attendeesAccounts.result[index];
                        if (element._id == attendee.userId) {
                            attendee.attendeeEmail = element.email.address;
                            attendee.attendeeName = element.name;
                            break;
                        }
                    }
                });

                let templateData;
                sessionAttendees.forEach(async attendee => {
                    if (method == common.DELETE_METHOD) {
                        templateData = await notificationTemplateData.findOneEmailTemplate(process.env.MENTOR_SESSION_DELETE_EMAIL_TEMPLATE);
                        const payload = {
                            type: 'email',
                            email: {
                                to: attendee.attendeeEmail,
                                subject: templateData.subject,
                                body: utils.composeEmailBody(templateData.body, {
                                    name: attendee.attendeeName,
                                    sessionTitle: sessionDetail.title
                                })
                            }
                        };

                        console.log(payload);

                        // await kafkaCommunication.pushEmailToKafka(payload);

                    } else if (isSessionReschedule) {
                        templateData = await notificationTemplateData.findOneEmailTemplate(process.env.MENTOR_SESSION_RESCHEDULE_EMAIL_TEMPLATE);
                        const payload = {
                            type: 'email',
                            email: {
                                to: attendee.attendeeEmail,
                                subject: templateData.subject,
                                body: utils.composeEmailBody(templateData.body, {
                                    name: attendee.attendeeName,
                                    sessionTitle: sessionDetail.title,
                                    oldStartDate: moment(sessionDetail.startDateUtc ? sessionDetail.startDateUtc : sessionDetail.startDate).format(common.dateFormat),
                                    oldStartTime: moment(sessionDetail.startDateUtc ? sessionDetail.startDateUtc : sessionDetail.startDate).format(common.timeFormat),
                                    oldEndDate: moment(sessionDetail.endDateUtc ? sessionDetail.endDateUtc : sessionDetail.endDate).format(common.dateFormat),
                                    oldEndTime: moment(sessionDetail.endDateUtc ? sessionDetail.endDateUtc : sessionDetail.endDate).format(common.timeFormat),
                                    newStartDate: moment(bodyData['startDateUtc'] ? bodyData['startDateUtc'] : sessionDetail.startDateUtc).format(common.dateFormat),
                                    newStartTime: moment(bodyData['startDateUtc'] ? bodyData['startDateUtc'] : sessionDetail.startDateUtc).format(common.timeFormat),
                                    newEndDate: moment(bodyData['endDateUtc'] ? bodyData['endDateUtc'] : sessionDetail.endDateUtc).format(common.dateFormat),
                                    newEndTime: moment(bodyData['endDateUtc'] ? bodyData['endDateUtc'] : sessionDetail.endDateUtc).format(common.timeFormat)
                                })
                            }
                        };
                        console.log(payload);

                        // await kafkaCommunication.pushEmailToKafka(payload);
                    }

                });



            }

            return common.successResponse({
                statusCode: httpStatusCode.accepted,
                message: message
            });

        } catch (error) {
            throw error;
        }

    }

    static async details(id, userId) {
        try {
            const filter = {};
            const projection = {
                shareLink: 0,
                menteePassword: 0,
                mentorPassword: 0
            };

            if (ObjectId.isValid(id)) {
                filter._id = id;
            } else {
                filter.shareLink = id;
            }

            const sessionDetails = await sessionData.findOneSession(filter, projection);
            if (!sessionDetails) {
                return common.failureResponse({
                    message: apiResponses.SESSION_NOT_FOUND,
                    statusCode: httpStatusCode.bad_request,
                    responseCode: 'CLIENT_ERROR'
                });
            }

            let sessionAttendee = await sessionAttendesData.findOneSessionAttendee(sessionDetails._id, userId);

            sessionDetails.isEnrolled = false;
            if (sessionAttendee) {
                sessionDetails.isEnrolled = true;
            }

            sessionDetails.image = sessionDetails.image.map(async imgPath => {
                return utils.getDownloadableUrl(imgPath);
            });

            sessionDetails.image = await Promise.all(sessionDetails.image);
            return common.successResponse({
                statusCode: httpStatusCode.created,
                message: apiResponses.SESSION_FETCHED_SUCCESSFULLY,
                result: sessionDetails
            });

        } catch (error) {
            throw error;
        }
    }

    static async list(loggedInUserId, page, limit, search, status) {
        try {

            let arrayOfStatus = [];
            if (status && status != "") {
                arrayOfStatus = status.split(",");
            }

            let filters = {
                userId: loggedInUserId,
                endDateUtc: {
                    $gt: moment().utc().format()
                }
            };
            if (arrayOfStatus.length > 0) {
                filters['status'] = {
                    $in: arrayOfStatus
                }
            }
            const sessionDetails = await sessionData.findAllSessions(page, limit, search, filters);
            if (sessionDetails[0] && sessionDetails[0].data.length == 0) {
                return common.failureResponse({
                    message: apiResponses.SESSION_NOT_FOUND,
                    statusCode: httpStatusCode.bad_request,
                    responseCode: 'CLIENT_ERROR',
                    result: []
                });
            }
            return common.successResponse({
                statusCode: httpStatusCode.ok,
                message: apiResponses.SESSION_FETCHED_SUCCESSFULLY,
                result: sessionDetails[0] ? sessionDetails[0] : []
            });

        } catch (error) {
            throw error;
        }
    }

    static async enroll(sessionId, userTokenData, timeZone) {
        const userId = userTokenData._id;
        const email = userTokenData.email;
        const name = userTokenData.name;

        try {
            const session = await sessionData.findSessionById(sessionId);
            if (!session) {
                return common.failureResponse({
                    message: apiResponses.SESSION_NOT_FOUND,
                    statusCode: httpStatusCode.bad_request,
                    responseCode: 'CLIENT_ERROR'
                });
            }

            const sessionAttendeeExist = await sessionAttendesData.findOneSessionAttendee(sessionId, userId);
            if (sessionAttendeeExist) {
                return common.failureResponse({
                    message: apiResponses.USER_ALREADY_ENROLLED,
                    statusCode: httpStatusCode.bad_request,
                    responseCode: 'CLIENT_ERROR'
                });
            }

            const attendee = {
                userId,
                sessionId,
                timeZone
            };

            await sessionAttendesData.create(attendee);

            const templateData = await notificationTemplateData.findOneEmailTemplate(process.env.MENTEE_SESSION_ENROLLMENT_EMAIL_TEMPLATE);

            if (templateData) {
                // Push successfull enrollment to session in kafka
                const payload = {
                    type: 'email',
                    email: {
                        to: email,
                        subject: templateData.subject,
                        body: utils.composeEmailBody(templateData.body, {
                            name,
                            sessionTitle: session.title,
                            mentorName: session.mentorName,
                            startDate: moment(session.startDateUtc ? session.startDateUtc : session.startDate).format(common.dateFormat),
                            startTime: moment(session.startDateUtc ? session.startDateUtc : session.startDate).format(common.timeFormat)
                        })
                    }
                };

                await kafkaCommunication.pushEmailToKafka(payload);
            }

            return common.successResponse({
                statusCode: httpStatusCode.created,
                message: apiResponses.USER_ENROLLED_SUCCESSFULLY,
            });
        } catch (error) {
            throw error;
        }
    }

    static async unEnroll(sessionId, userTokenData) {
        const userId = userTokenData._id;
        const name = userTokenData.name;
        const email = userTokenData.email;

        try {
            const session = await sessionData.findSessionById(sessionId);
            if (!session) {
                return common.failureResponse({
                    message: apiResponses.SESSION_NOT_FOUND,
                    statusCode: httpStatusCode.bad_request,
                    responseCode: 'CLIENT_ERROR'
                });
            }
            const response = await sessionAttendesData.unEnrollFromSession(sessionId, userId);

            if (response === 'USER_NOT_ENROLLED') {
                return common.failureResponse({
                    message: apiResponses.USER_NOT_ENROLLED,
                    statusCode: httpStatusCode.bad_request,
                    responseCode: 'CLIENT_ERROR'
                });
            }

            const templateData = await notificationTemplateData.findOneEmailTemplate(process.env.MENTEE_SESSION_CANCELLATION_EMAIL_TEMPLATE);

            if (templateData) {
                // Push successfull unenrollment to session in kafka
                const payload = {
                    type: 'email',
                    email: {
                        to: email,
                        subject: templateData.subject,
                        body: utils.composeEmailBody(templateData.body, {
                            name,
                            sessionTitle: session.title,
                            mentorName: session.mentorName
                        })
                    }
                };

                await kafkaCommunication.pushEmailToKafka(payload);
            }

            return common.successResponse({
                statusCode: httpStatusCode.accepted,
                message: apiResponses.USER_UNENROLLED_SUCCESSFULLY,
            });
        } catch (error) {
            throw error;
        }
    }

    static async verifyMentor(id) {
        return new Promise(async (resolve, reject) => {
            try {
                let options = {
                    "headers": {
                        'Content-Type': "application/json",
                        "internal_access_token": process.env.INTERNAL_ACCESS_TOKEN
                    }
                };

                let apiUrl = apiBaseUrl + apiEndpoints.VERIFY_MENTOR + "?userId=" + id;
                try {
                    request.post(apiUrl, options, callback);

                    function callback(err, data) {
                        if (err) {
                            return reject({
                                message: apiResponses.USER_SERVICE_DOWN
                            });
                        } else {
                            data.body = JSON.parse(data.body);
                            if (data.body.result && data.body.result.isAMentor) {
                                return resolve(true);
                            } else {
                                return resolve(false);

                            }
                        }
                    }
                } catch (error) {
                    reject(error);
                }

            } catch (error) {
                reject(error);
            }
        });
    }

    static getAllAccountsDetail(userIds) {
        return new Promise((resolve, reject) => {
            let options = {
                "headers": {
                    'Content-Type': "application/json",
                    "internal_access_token": process.env.INTERNAL_ACCESS_TOKEN
                },
                "form": {
                    userIds
                }
            };

            let apiUrl = apiBaseUrl + apiEndpoints.LIST_ACCOUNTS;
            try {
                request.post(apiUrl, options, callback);

                function callback(err, data) {
                    if (err) {
                        reject({
                            message: apiResponses.USER_SERVICE_DOWN
                        });
                    } else {
                        data.body = JSON.parse(data.body);
                        resolve(data.body);
                    }
                }
            } catch (error) {
                reject(error);
            }
        });
    }

    static async share(sessionId) {
        try {
            const session = await sessionData.findSessionById(sessionId);
            if (!session) {
                return common.failureResponse({
                    message: apiResponses.SESSION_NOT_FOUND,
                    statusCode: httpStatusCode.bad_request,
                    responseCode: 'CLIENT_ERROR'
                });
            }
            let shareLink = session.shareLink;
            if (!shareLink) {
                shareLink = bcyptJs.hashSync(sessionId, bcyptJs.genSaltSync(10));
                shareLink = shareLink.replace('/', '');
                await sessionData.updateOneSession({ _id: ObjectId(sessionId) }, { shareLink });
            }
            return common.successResponse({ message: apiResponses.SESSION_LINK_GENERATED_SUCCESSFULLY, statusCode: httpStatusCode.ok, result: { shareLink } });
        } catch (error) {
            throw error;
        }
    }

    static upcomingPublishedSessions(page, limit, search) {
        return new Promise(async (resolve, reject) => {
            try {
                const publishedSessions = await sessionData.searchAndPagination(page, limit, search);
                resolve(publishedSessions);
            } catch (error) {
                reject(error);
            }
        })
    }

    static start(sessionId, token) {
        return new Promise(async (resolve, reject) => {
            try {
                const mentor = await userProfile.details(token);

                if (mentor.data.responseCode !== "OK") {
                    return common.failureResponse({
                        message: apiResponses.MENTORS_NOT_FOUND,
                        statusCode: httpStatusCode.bad_request,
                        responseCode: 'CLIENT_ERROR'
                    });
                }

                const mentorDetails = mentor.data.result;

                if (!mentorDetails.isAMentor) {
                    return common.failureResponse({
                        message: apiResponses.NOT_A_MENTOR,
                        statusCode: httpStatusCode.bad_request,
                        responseCode: 'CLIENT_ERROR'
                    });
                }

                const session = await sessionData.findSessionById(sessionId);

                
                if (!session) {
                    return resolve(common.failureResponse({
                        message: apiResponses.SESSION_NOT_FOUND,
                        statusCode: httpStatusCode.bad_request,
                        responseCode: 'CLIENT_ERROR'
                    }));
                }

                if (session.userId !== mentor.data.result._id) {
                    return resolve(common.failureResponse({
                        message: apiResponses.CANNOT_START_OTHER_MENTOR_SESSION,
                        statusCode: httpStatusCode.bad_request,
                        responseCode: 'CLIENT_ERROR'
                    }));
                }

                let link = "";
                session.link = "";
                if (session.link) {
                    link = session.link;
                } else {

                    let currentDate = moment().utc().format(common.UTC_DATE_TIME_FORMAT);
                    let elapsedMinutes = moment(session.startDateUtc).diff(currentDate, 'minutes');
                    
                    if (elapsedMinutes > 10) {
                        return resolve(common.failureResponse({
                            message: apiResponses.SESSION_ESTIMATED_TIME,
                            statusCode: httpStatusCode.bad_request,
                            responseCode: 'CLIENT_ERROR'
                        }));
                    }

                    const meetingDetails = await bigBlueButton.createMeeting(
                        session._id,
                        session.title,
                        session.menteePassword,
                        session.mentorPassword
                    );

                    if (!meetingDetails) {
                        return resolve(common.failureResponse({
                            message: apiResponses.MEETING_NOT_CREATED,
                            statusCode: httpStatusCode.internal_server_error,
                            responseCode: 'SERVER_ERROR'
                        }));
                    }

                    const moderatorMeetingLink = await bigBlueButton.joinMeetingAsModerator(
                        session._id,
                        mentorDetails.name,
                        session.mentorPassword
                    );

                    await sessionData.updateOneSession({
                        _id: session._id
                    }, {
                        link: moderatorMeetingLink,
                        status: "live",
                        startedAt: new Date()
                    })

                    link = moderatorMeetingLink;
                }

                return resolve(common.successResponse({
                    statusCode: httpStatusCode.ok,
                    message: apiResponses.SESSION_START_LINK,
                    result: {
                        link: link
                    }
                }));

            } catch (error) {
                return reject(error);
            }
        })
    }

    static setMentorPassword(sessionId, userId) {
        return new Promise(async (resolve, reject) => {
            try {

                let hashPassword = utils.hash(sessionId + userId);
                const result = await sessionData.updateOneSession({
                    _id: sessionId
                }, {
                    mentorPassword: hashPassword
                });

                return resolve(result);

            } catch (error) {
                return reject(error);
            }
        })
    }

    static setMenteePassword(sessionId, createdAt) {
        return new Promise(async (resolve, reject) => {
            try {

                let hashPassword = utils.hash(sessionId + createdAt);
                const result = await sessionData.updateOneSession({
                    _id: sessionId
                }, {
                    menteePassword: hashPassword
                });

                return resolve(result);

            } catch (error) {
                return reject(error);
            }
        })
    }

    static completed(sessionId) {
        return new Promise(async (resolve, reject) => {
            try {

                const recordingInfo = await bigBlueButton.getRecordings(sessionId);
                //  console.log("---recordings info ----",recordingInfo.data.response.recordings);

                const result = await sessionData.updateOneSession({
                    _id: sessionId
                }, {
                    status: "completed",
                    recordings: recordingInfo.data.response.recordings,
                    completedAt: new Date()
                });

                return resolve(result);

            } catch (error) {
                return reject(error);
            }
        })
    }

    static getRecording(sessionId) {
        return new Promise(async (resolve, reject) => {
            try {

                const session = await sessionData.findSessionById(sessionId);
                if (!session) {
                    return common.failureResponse({
                        message: apiResponses.SESSION_NOT_FOUND,
                        statusCode: httpStatusCode.bad_request,
                        responseCode: 'CLIENT_ERROR'
                    });
                }

                const recordingInfo = await bigBlueButton.getRecordings(sessionId);

                // let response = await requestUtil.get("https://dev.mentoring.shikshalokam.org/playback/presentation/2.3/6af6737c986d83e8d5ce2ff77af1171e397c739e-1638254682349");
                // console.log(response);

                return resolve(common.successResponse({
                    statusCode: httpStatusCode.ok,
                    result: recordingInfo.data.response.recordings
                }));

            } catch (error) {
                return reject(error);
            }
        })
    }

}<|MERGE_RESOLUTION|>--- conflicted
+++ resolved
@@ -63,13 +63,13 @@
         let isSessionReschedule = false;
         try {
 
-            // if (!await this.verifyMentor(userId)) {
-            //     return common.failureResponse({
-            //         message: apiResponses.INVALID_PERMISSION,
-            //         statusCode: httpStatusCode.bad_request,
-            //         responseCode: 'CLIENT_ERROR'
-            //     });
-            // }
+            if (!await this.verifyMentor(userId)) {
+                return common.failureResponse({
+                    message: apiResponses.INVALID_PERMISSION,
+                    statusCode: httpStatusCode.bad_request,
+                    responseCode: 'CLIENT_ERROR'
+                });
+            }
 
             const sessionDetail = await sessionData.findSessionById(ObjectId(sessionId));
 
@@ -84,27 +84,12 @@
             }
 
             if (bodyData.startDate) {
-<<<<<<< HEAD
+                bodyData['startDateUtc'] = moment.unix(bodyData.startDate).utc().format(common.UTC_DATE_TIME_FORMAT);
                 isSessionReschedule = true;
-                bodyData['startDateUtc'] = moment.unix(bodyData.startDate);
-                if (bodyData.timeZone) {
-                    bodyData['startDateUtc'].tz(bodyData.timeZone);
-                }
-                bodyData['startDateUtc'] = moment(bodyData['startDateUtc']).format();
-            }
-            if (bodyData.endDate) {
-                isSessionReschedule = true;
-                bodyData['endDateUtc'] = moment.unix(bodyData.endDate);
-                if (bodyData.timeZone) {
-                    bodyData['endDateUtc'].tz(bodyData.timeZone);
-                }
-                bodyData['endDateUtc'] = moment(bodyData['endDateUtc']).format();
-=======
-                bodyData['startDateUtc'] = moment.unix(bodyData.startDate).utc().format(common.UTC_DATE_TIME_FORMAT);
             }
             if (bodyData.endDate) {
                 bodyData['endDateUtc'] = moment.unix(bodyData.endDate).utc().format(common.UTC_DATE_TIME_FORMAT);
->>>>>>> 85c1769d
+                isSessionReschedule = true;
             }
 
             let message;
@@ -151,10 +136,16 @@
                     }
                 });
 
+                /* Find email template according to request type */
                 let templateData;
+                if (method == common.DELETE_METHOD) {
+                    templateData = await notificationTemplateData.findOneEmailTemplate(process.env.MENTOR_SESSION_DELETE_EMAIL_TEMPLATE);
+                } else if (isSessionReschedule) {
+                    templateData = await notificationTemplateData.findOneEmailTemplate(process.env.MENTOR_SESSION_RESCHEDULE_EMAIL_TEMPLATE);
+                }
+
                 sessionAttendees.forEach(async attendee => {
                     if (method == common.DELETE_METHOD) {
-                        templateData = await notificationTemplateData.findOneEmailTemplate(process.env.MENTOR_SESSION_DELETE_EMAIL_TEMPLATE);
                         const payload = {
                             type: 'email',
                             email: {
@@ -167,12 +158,9 @@
                             }
                         };
 
-                        console.log(payload);
-
-                        // await kafkaCommunication.pushEmailToKafka(payload);
+                        await kafkaCommunication.pushEmailToKafka(payload);
 
                     } else if (isSessionReschedule) {
-                        templateData = await notificationTemplateData.findOneEmailTemplate(process.env.MENTOR_SESSION_RESCHEDULE_EMAIL_TEMPLATE);
                         const payload = {
                             type: 'email',
                             email: {
@@ -181,25 +169,22 @@
                                 body: utils.composeEmailBody(templateData.body, {
                                     name: attendee.attendeeName,
                                     sessionTitle: sessionDetail.title,
-                                    oldStartDate: moment(sessionDetail.startDateUtc ? sessionDetail.startDateUtc : sessionDetail.startDate).format(common.dateFormat),
-                                    oldStartTime: moment(sessionDetail.startDateUtc ? sessionDetail.startDateUtc : sessionDetail.startDate).format(common.timeFormat),
-                                    oldEndDate: moment(sessionDetail.endDateUtc ? sessionDetail.endDateUtc : sessionDetail.endDate).format(common.dateFormat),
-                                    oldEndTime: moment(sessionDetail.endDateUtc ? sessionDetail.endDateUtc : sessionDetail.endDate).format(common.timeFormat),
-                                    newStartDate: moment(bodyData['startDateUtc'] ? bodyData['startDateUtc'] : sessionDetail.startDateUtc).format(common.dateFormat),
-                                    newStartTime: moment(bodyData['startDateUtc'] ? bodyData['startDateUtc'] : sessionDetail.startDateUtc).format(common.timeFormat),
-                                    newEndDate: moment(bodyData['endDateUtc'] ? bodyData['endDateUtc'] : sessionDetail.endDateUtc).format(common.dateFormat),
-                                    newEndTime: moment(bodyData['endDateUtc'] ? bodyData['endDateUtc'] : sessionDetail.endDateUtc).format(common.timeFormat)
+                                    oldStartDate: utils.getTimeZone(sessionDetail.startDateUtc ? sessionDetail.startDateUtc : sessionDetail.startDate, common.dateFormat, sessionDetail.timeZone),
+                                    oldStartTime: utils.getTimeZone(sessionDetail.startDateUtc ? sessionDetail.startDateUtc : sessionDetail.startDate, common.timeFormat, sessionDetail.timeZone),
+                                    oldEndDate: utils.getTimeZone(sessionDetail.endDateUtc ? sessionDetail.endDateUtc : sessionDetail.endDate, common.dateFormat, sessionDetail.timeZone),
+                                    oldEndTime: utils.getTimeZone(sessionDetail.endDateUtc ? sessionDetail.endDateUtc : sessionDetail.endDate, common.timeFormat, sessionDetail.timeZone),
+                                    newStartDate: utils.getTimeZone(bodyData['startDateUtc'] ? bodyData['startDateUtc'] : sessionDetail.startDateUtc, common.dateFormat, sessionDetail.timeZone),
+                                    newStartTime: utils.getTimeZone(bodyData['startDateUtc'] ? bodyData['startDateUtc'] : sessionDetail.startDateUtc, common.timeFormat, sessionDetail.timeZone),
+                                    newEndDate: utils.getTimeZone(bodyData['endDateUtc'] ? bodyData['endDateUtc'] : sessionDetail.endDateUtc, common.dateFormat, sessionDetail.timeZone),
+                                    newEndTime: utils.getTimeZone(bodyData['endDateUtc'] ? bodyData['endDateUtc'] : sessionDetail.endDateUtc, common.timeFormat, sessionDetail.timeZone)
                                 })
                             }
                         };
-                        console.log(payload);
-
-                        // await kafkaCommunication.pushEmailToKafka(payload);
-                    }
-
-                });
-
-
+
+                        await kafkaCommunication.pushEmailToKafka(payload);
+                    }
+
+                });
 
             }
 
@@ -345,8 +330,8 @@
                             name,
                             sessionTitle: session.title,
                             mentorName: session.mentorName,
-                            startDate: moment(session.startDateUtc ? session.startDateUtc : session.startDate).format(common.dateFormat),
-                            startTime: moment(session.startDateUtc ? session.startDateUtc : session.startDate).format(common.timeFormat)
+                            startDate: utils.getTimeZone(session.startDateUtc ? session.startDateUtc : session.startDate, common.dateFormat, session.timeZone),
+                            startTime: utils.getTimeZone(session.startDateUtc ? session.startDateUtc : session.startDate, common.timeFormat, session.timeZone)
                         })
                     }
                 };
@@ -545,7 +530,7 @@
 
                 const session = await sessionData.findSessionById(sessionId);
 
-                
+
                 if (!session) {
                     return resolve(common.failureResponse({
                         message: apiResponses.SESSION_NOT_FOUND,
@@ -570,7 +555,7 @@
 
                     let currentDate = moment().utc().format(common.UTC_DATE_TIME_FORMAT);
                     let elapsedMinutes = moment(session.startDateUtc).diff(currentDate, 'minutes');
-                    
+
                     if (elapsedMinutes > 10) {
                         return resolve(common.failureResponse({
                             message: apiResponses.SESSION_ESTIMATED_TIME,
