--- conflicted
+++ resolved
@@ -138,14 +138,8 @@
                     $in: arrayOfStatus
                 }
             }
-<<<<<<< HEAD
-
             const sessionDetails = await sessionData.findAllSessions(page, limit, search, filters);
-            if (!sessionDetails) {
-=======
-            const sessionDetails = await sessionData.findAllSessions(loggedInUserId, page, limit, search, filters);
             if (sessionDetails[0] && sessionDetails[0].data.length==0) {
->>>>>>> 1abef3a9
                 return common.failureResponse({
                     message: apiResponses.SESSION_NOT_FOUND,
                     statusCode: httpStatusCode.bad_request,
