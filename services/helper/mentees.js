--- conflicted
+++ resolved
@@ -1,4 +1,3 @@
-<<<<<<< HEAD
 const sessions = require("./sessions");
 const sessionAttendees = require("../../db/sessionAttendees/queries");
 const userProfile = require("./userProfile");
@@ -7,20 +6,6 @@
 const apiResponses = require("../../constants/api-responses");
 const httpStatusCode = require("../../generics/http-status");
 const bigBlueButton = require("./bigBlueButton");
-=======
-const ObjectId = require('mongoose').Types.ObjectId;
-
-const sessions = require('./sessions');
-const sessionData = require('../../db/sessions/queries');
-const sessionAttendeesData = require('../../db/sessionAttendees/queries');
-
-const utilsHelper = require("../../generics/utils");
-const httpStatusCode = require("../../generics/http-status");
-const apiResponses = require("../../constants/api-responses");
-const common = require('../../constants/common');
-const SessionsAttendeesData = require('../../db/sessionAttendees/queries');
-
->>>>>>> f65f11e2
 module.exports = class MenteesHelper {
 
     static async sessions(userId, enrolledSessions, page, limit, search = '') {
@@ -63,7 +48,7 @@
                     ],
                     userId: ObjectId(userId)
                 };
-                sessions = await SessionsAttendeesData.findAllUpcomingMenteesSession(page, limit, search, filters);
+                sessions = await sessionAttendees.findAllUpcomingMenteesSession(page, limit, search, filters);
             }
             
             return common.successResponse({statusCode: httpStatusCode.ok, message: apiResponses.SESSION_FETCHED_SUCCESSFULLY, result: sessions});
