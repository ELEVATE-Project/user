--- conflicted
+++ resolved
@@ -15,13 +15,10 @@
 
 app.use(cors());
 
-<<<<<<< HEAD
 app.use(expressFileUpload({
     useTempFiles: true,
     tempFileDir: 'public/tmp'
 }));
-=======
->>>>>>> 2f0d9538
 
 const fileUpload = require("express-fileupload");
 app.use(fileUpload());
