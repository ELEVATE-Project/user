FROM node:16

#Set working directory
<<<<<<< HEAD
WORKDIR /data/mentoring
=======
WORKDIR /var/src/
>>>>>>> 94f0a630

#Copy package.json file
COPY ./src/package.json .

#Install node packages
RUN npm install && npm install -g nodemon@2.0.16

#Copy all files 
COPY ./src .

#Expose the application port
EXPOSE 3000

#Start the application
CMD [ "node", "app.js" ]<|MERGE_RESOLUTION|>--- conflicted
+++ resolved
@@ -1,11 +1,7 @@
 FROM node:16
 
 #Set working directory
-<<<<<<< HEAD
-WORKDIR /data/mentoring
-=======
 WORKDIR /var/src/
->>>>>>> 94f0a630
 
 #Copy package.json file
 COPY ./src/package.json .
