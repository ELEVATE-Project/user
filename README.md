<div align="center">

# User Service

<a href="https://shikshalokam.org/elevate/">
<img
    src="https://shikshalokam.org/wp-content/uploads/2021/06/elevate-logo.png"
    height="140"
    width="300"
  />
</a>

[![CircleCI](https://dl.circleci.com/status-badge/img/gh/ELEVATE-Project/user/tree/master.svg?style=shield)](https://dl.circleci.com/status-badge/redirect/gh/ELEVATE-Project/user/tree/master)
[![Duplicated Lines (%)](https://sonarcloud.io/api/project_badges/measure?project=ELEVATE-Project_user&metric=duplicated_lines_density)](https://sonarcloud.io/summary/new_code?id=ELEVATE-Project_user)
[![Coverage](https://sonarcloud.io/api/project_badges/measure?project=ELEVATE-Project_user&metric=coverage)](https://sonarcloud.io/summary/new_code?id=ELEVATE-Project_user)
[![Vulnerabilities](https://sonarcloud.io/api/project_badges/measure?project=ELEVATE-Project_user&metric=vulnerabilities)](https://sonarcloud.io/summary/new_code?id=ELEVATE-Project_user)
[![Prettier](https://img.shields.io/badge/code_style-prettier-ff69b4.svg)](https://prettier.io)
[![Docs](https://img.shields.io/badge/Docs-success-informational)](https://elevate-docs.shikshalokam.org/mentorEd/intro)
[![Docs](https://img.shields.io/badge/API-docs-informational)](https://dev.elevate-apis.shikshalokam.org/user/api-doc)

![GitHub package.json version (subfolder of monorepo)](https://img.shields.io/github/package-json/v/ELEVATE-Project/user?filename=src%2Fpackage.json)
[![License](https://img.shields.io/badge/license-MIT-blue.svg)](https://opensource.org/licenses/MIT)

<details><summary>CircleCI insights</summary>

[![CircleCI](https://dl.circleci.com/insights-snapshot/gh/ELEVATE-Project/user/master/buil-and-test/badge.svg?window=30d)](https://app.circleci.com/insights/github/ELEVATE-Project/user/workflows/buil-and-test/overview?branch=master&reporting-window=last-30-days&insights-snapshot=true)

</details>

<details><summary>dev</summary>

[![CircleCI](https://dl.circleci.com/status-badge/img/gh/ELEVATE-Project/user/tree/dev.svg?style=shield)](https://dl.circleci.com/status-badge/redirect/gh/ELEVATE-Project/user/tree/dev)
![GitHub package.json version (subfolder of monorepo)](https://img.shields.io/github/package-json/v/ELEVATE-Project/user/dev?filename=src%2Fpackage.json)

[![CircleCI](https://dl.circleci.com/insights-snapshot/gh/ELEVATE-Project/user/dev/buil-and-test/badge.svg?window=30d)](https://app.circleci.com/insights/github/ELEVATE-Project/user/workflows/buil-and-test/overview?branch=dev&reporting-window=last-30-days&insights-snapshot=true)

<!-- [![Duplicated Lines (%)](https://sonarcloud.io/api/project_badges/measure?project=ELEVATE-Project_mentoring&metric=duplicated_lines_density&branch=dev)](https://sonarcloud.io/summary/new_code?id=ELEVATE-Project_mentoring)
[![Coverage](https://sonarcloud.io/api/project_badges/measure?project=ELEVATE-Project_mentoring&metric=coverage&branch=dev)](https://sonarcloud.io/summary/new_code?id=ELEVATE-Project_mentoring)
[![Vulnerabilities](https://sonarcloud.io/api/project_badges/measure?project=ELEVATE-Project_mentoring&metric=vulnerabilities&branch=revert-77-integration-test)](https://sonarcloud.io/summary/new_code?id=ELEVATE-Project_mentoring) -->

</details>

</br>
The Mentor building block enables effective mentoring interactions between mentors and mentees. The capability aims to create a transparent eco-system to learn, connect, solve, and share within communities. Mentor is an open-source mentoring application that facilitates peer learning and professional development by creating a community of mentors and mentees.

</div>
<br>

## System Requirements

-   **Operating System:** Ubuntu 22
-   **Node.js:** v20
-   **PostgreSQL:** 16
-   **Citus:** 12.1
-   **Apache Kafka:** 3.5.0

# Setup Options

Elevate user services can be set in local using two methods:

<details><summary>Dockerized service with local dependencies(Intermediate)</summary>

**Expectation**: Run single docker containerized service with existing local (in host) or remote dependencies.

### Local Dependencies Steps

1. Update dependency (Mongo v4.1.4, Kafka etc) IP addresses in .env with "**host.docker.internal**".

    Eg:

    ```
     #Kafka Host Server URL
     KAFKA_URL = host.docker.external:9092
    ```

2. Find **host.docker.internal** IP address and added it to **mongod.conf** file in host.

    Eg: If **host.docker.internal** is **172.17.0.1**,
    **mongod.conf:**

    ```
    # network interfaces
    net:
        port: 27017
        bindIp: "127.0.0.1,172.17.0.1"
    ```

    Note: Steps to find **host.docker.internal** IP address & location of **mongod.conf** is operating system specific. Refer [this](https://stackoverflow.com/questions/22944631/how-to-get-the-ip-address-of-the-docker-host-from-inside-a-docker-container) for more information.

3. Build the docker image.
    ```
    /ELEVATE/user$ docker build -t elevate/user:1.0 .
    ```
4. Run the docker container.

    - For Mac & Windows with docker v18.03+:

        ```
        $ docker run --name user elevate/user:1.0
        ```

    - For Linux:
        ```
        $ docker run --name user --add-host=host.docker.internal:host-gateway elevate/user:1.0`
        ```
        Refer [this](https://stackoverflow.com/a/24326540) for more information.

### Remote Dependencies Steps

1. Update dependency (Mongo v4.1.4, Kafka etc) Ip addresses in .env with respective remote server IPs.

    Eg:

    ```
     #DB Connectivity Url
     DATABASE_URL=postgres://postgres:postgres@localhost:5432/elevate-user

     #Kafka Host Server URL
     KAFKA_URL = 11.2.3.45:9092
    ```

2. Add Bind IP to **mongod.conf** in host:

    Follow instructions given [here.](https://www.digitalocean.com/community/tutorials/how-to-configure-remote-access-for-mongodb-on-ubuntu-20-04)

    Note: Instructions might differ based on MongoDB version and operating system.

3. Build the docker image.
    ```
    /ELEVATE/user$ docker build -t elevate/user:1.0 .
    ```
4. Run the docker container.

    ```
    $ docker run --name user elevate/user:1.0
    ```

</details>

<details>

<summary>Local Service with local dependencies(Hardest)</summary>

**Expectation**: Run single service with existing local dependencies in host (**Non-Docker Implementation**).

## Installations

### Install Node.js LTS

Refer to the [NodeSource distributions installation scripts](https://github.com/nodesource/distributions#installation-scripts) for Node.js installation.

```bash
$ curl -fsSL https://deb.nodesource.com/setup_lts.x | sudo -E bash - &&\
sudo apt-get install -y nodejs
```

### Install Build Essential

```bash
$ sudo apt-get install build-essential
```

### Install Kafka

Refer to [Kafka Ubuntu 22.04 setup guide](https://www.fosstechnix.com/install-apache-kafka-on-ubuntu-22-04-lts/)

1. Install OpenJDK 11:

    ```bash
    $ sudo apt install openjdk-11-jdk
    ```

2. Download and extract Kafka:

    ```bash
    $ sudo wget https://downloads.apache.org/kafka/3.5.0/kafka_2.12-3.5.0.tgz
    $ sudo tar xzf kafka_2.12-3.5.0.tgz
    $ sudo mv kafka_2.12-3.5.0 /opt/kafka
    ```

3. Configure Zookeeper:

    ```bash
    $ sudo nano /etc/systemd/system/zookeeper.service
    ```

    Paste the following lines into the `zookeeper.service` file:

    ```ini
    /etc/systemd/system/zookeeper.service
    [Unit]
    Description=Apache Zookeeper service
    Documentation=http://zookeeper.apache.org
    Requires=network.target remote-fs.target
    After=network.target remote-fs.target

    [Service]
    Type=simple
    ExecStart=/opt/kafka/bin/zookeeper-server-start.sh /opt/kafka/config/zookeeper.properties
    ExecStop=/opt/kafka/bin/zookeeper-server-stop.sh
    Restart=on-abnormal

    [Install]
    WantedBy=multi-user.target
    ```

    Save and exit.

4. Reload systemd:

<<<<<<< HEAD
    ```bash
    $ sudo systemctl daemon-reload
    ```

5. Configure Kafka:

    ```bash
    $ sudo nano /etc/systemd/system/kafka.service
    ```
=======
    # Database connectivity url
    DATABASE_URL=postgres://postgres:postgres@localhost:5432/elevate-user
>>>>>>> a458ac9f

    Paste the following lines into the `kafka.service` file:

    ```ini
    [Unit]
    Description=Apache Kafka Service
    Documentation=http://kafka.apache.org/documentation.html
    Requires=zookeeper.service

    [Service]
    Type=simple
    Environment="JAVA_HOME=/usr/lib/jvm/java-11-openjdk-amd64"
    ExecStart=/opt/kafka/bin/kafka-server-start.sh /opt/kafka/config/server.properties
    ExecStop=/opt/kafka/bin/kafka-server-stop.sh

    [Install]
    WantedBy=multi-user.target
    ```

    Save and exit.

6. Reload systemd:

    ```bash
    $ sudo systemctl daemon-reload
    ```

7. Start Zookeeper:

    ```bash
    $ sudo systemctl start zookeeper
    ```

    Check status:

    ```bash
    $ sudo systemctl status zookeeper
    ```

    Zookeeper service status should be shown as active (running).

8. Start Kafka:

    ```bash
    $ sudo systemctl start kafka
    ```

    Check status:

    ```bash
    $ sudo systemctl status kafka
    ```

    Kafka status should be shown as active (running).

### Install Redis

<<<<<<< HEAD
Refer to [Redis Ubuntu 22.04 setup guide](https://www.digitalocean.com/community/tutorials/how-to-install-and-secure-redis-on-ubuntu-22-04)

1. Update the package list:
=======
    # Internal access token for communication between services via network call
    INTERNAL_ACCESS_TOKEN = 'internal-access-token'


    #Enable logging of network request
    ENABLE_LOG = true

    # JWT Access Token expiry In Days
    ACCESS_TOKEN_EXPIRY = '1'
>>>>>>> a458ac9f

    ```bash
    $ sudo apt update
    ```

2. Install Redis:

    ```bash
    $ sudo apt install redis-server
    ```

3. Configure Redis for systemd:

    ```bash
    $ sudo nano /etc/redis/redis.conf
    ```

    Find the `supervised` directive and change it to "systemd" as follows:

    ```conf
    . . .
    # If you run Redis from upstart or systemd, Redis can interact with your
    # supervision tree. Options:
    #   supervised no      - no supervision interaction
    #   supervised upstart - signal upstart by putting Redis into SIGSTOP mode
    #   supervised systemd - signal systemd by writing READY=1 to $NOTIFY_SOCKET
    #   supervised auto    - detect upstart or systemd method based on
    #                        UPSTART_JOB or NOTIFY_SOCKET environment variables
    # Note: these supervision methods only signal "process is ready."
    #       They do not enable continuous liveness pings back to your supervisor.
    supervised systemd
    . . .
    ```

    Save and exit.

4. Restart the Redis service:

    ```bash
    $ sudo systemctl restart redis.service
    ```

### Install Single-Node Citus (Distributed Database)

Refer to [official Citus single-node setup](https://docs.citusdata.com/en/stable/installation/single_node_debian.html)

1. Download and install Citus:

    ```bash
    $ curl https://install.citusdata.com/community/deb.sh | sudo bash
    $ sudo apt-get -y install postgresql-16-citus-12.1
    ```

2. Switch to the PostgreSQL user:

    ```bash
    $ sudo su - postgres
    ```

3. Set the PostgreSQL bin directory in the PATH and create a directory for Citus:

    ```bash
    $ export PATH=$PATH:/usr/lib/postgresql/16/bin
    $ cd ~
    $ mkdir citus
    ```

4. Initialize the Citus database:

    ```bash
    $ initdb -D citus
    ```

5. Configure Citus in `citus/postgresql.conf`:

    ```bash
    $ echo "shared_preload_libraries = 'citus'" >> citus/postgresql.conf
    ```

6. Start the Citus server:

    ```bash
    $ pg_ctl -D citus -o "-p 9700" -l citus_logfile start
    ```

7. Create the Citus extension:

    ```bash
    $ psql -p 9700 -c "CREATE EXTENSION citus;"
    ```

8. Check the Citus version:

    ```bash
    $ psql -p 9700 -c "select citus_version();"
    ```

    You should see an output similar to the following, indicating that Citus is successfully installed:

    ```sql
    postgres=# select citus_version();
                                           citus_version
    ----------------------------------------------------------------------------------------------------
     Citus 12.1.1 on x86_64-pc-linux-gnu, compiled by gcc (Ubuntu 9.4.0-1ubuntu1~20.04.2) 9.4.0, 64-bit
    (1 row)
    ```

### Install PM2

Refer to [How To Set Up a Node.js Application for Production on Ubuntu 22.04](https://www.digitalocean.com/community/tutorials/how-to-set-up-a-node-js-application-for-production-on-ubuntu-22-04).

**Exit the postgres user account and run the following command**

```bash
$ sudo npm install pm2@latest -g
```

## Setting up Repository

### Clone the user repository to /opt/backend directory

```bash
opt/backend$ git clone -b develop-2.5 --single-branch "https://github.com/ELEVATE-Project/user.git"
```

### Install Npm packages from src directory

```bash
backend/user/src$ sudo npm i
```

### Create .env file in src directory

```bash
user/src$ sudo nano .env
```

Copy-paste the following env variables to the `.env` file:

NB : Make sure to update the credentials according to your configurations.

```env
ACCESS_TOKEN_EXPIRY= 10
ACCESS_TOKEN_SECRET= asadsd8as7df9as8df987asdf
ADMIN_INVITEE_UPLOAD_EMAIL_TEMPLATE_CODE= invitee_upload_status
ADMIN_SECRET_CODE= Na7ad23ws5cm3kfmw24dmdsflaksd
API_DOC_URL=/user/api-doc
APPLICATION_ENV=development
APPLICATION_PORT=3001
APP_NAME=MentorED

AWS_ACCESS_KEY_ID= "adsfg98a7sdfg"
AWS_BUCKET_ENDPOINT="s3.ap-south-1.amazonaws.com"
AWS_BUCKET_REGION="ap-south-1"
AWS_SECRET_ACCESS_KEY="asd9786fg9a8sd/asdfg9a8sd7fg"


AZURE_ACCOUNT_KEY=asd897gfa09sd87f09as8d
AZURE_ACCOUNT_NAME=mentoring
CLEAR_INTERNAL_CACHE=userinternal
CLOUD_STORAGE= GCP
DEFAULT_AWS_BUCKET_NAME=mentoring-dev-storage
DEFAULT_AZURE_CONTAINER_NAME=mentoring-images
DEFAULT_GCP_BUCKET_NAME=mentoring-dev-storage

DEFAULT_ORGANISATION_CODE= default_code
DEFAULT_ORG_ID= 1
DEFAULT_QUEUE= user-queue
DEFAULT_ROLE= mentee
DEV_DATABASE_URL= postgres://shikshalokam:slpassword123@localhost:9700/elevate_user
DISABLE_LOG= false
EMAIL_ID_ENCRYPTION_ALGORITHM= aes-256-cbc
EMAIL_ID_ENCRYPTION_IV= a19f1ewaqwei9e03edkc32e
EMAIL_ID_ENCRYPTION_KEY= 9bszawjkckw2e3dm35fcw27ws4ed5rftg6y6y7y7654tf4rwq5tr0ol2qa9owsie
ENABLE_EMAIL_OTP_VERIFICATION=true
ENABLE_LOG=true
ERROR_LOG_LEVEL=silly
EVENT_ENABLE_ORG_EVENTS=true
EVENT_ORG_LISTENER_URLS=http://localhost:3567/mentoring/v1/organization/eventListener
GCP_PATH=gcp.json
GCP_PROJECT_ID=sl-dev-project
GENERIC_INVITATION_EMAIL_TEMPLATE_CODE=generic_invite
INTERNAL_ACCESS_TOKEN= Fqdkfaswekdlwe
INTERNAL_CACHE_EXP_TIME= 86400
INVITEE_EMAIL_TEMPLATE_CODE= invite_user
IV= LKYTTAqkajswiawqw/Z==
KAFKA_GROUP_ID=dev.users
KAFKA_TOPIC= dev.topic
KAFKA_URL= localhost:9092
KEY= W/m2cr/aMswjrdsa23sgfy5e34d+bKcbAWZSLjJP2qY=
MENTEE_INVITATION_EMAIL_TEMPLATE_CODE= invite_mentee
MENTORING_SERVICE_URL= http://localhost:3000
MENTOR_INVITATION_EMAIL_TEMPLATE_CODE= invite_mentor
MENTOR_REQUEST_ACCEPTED_EMAIL_TEMPLATE_CODE= mentor_request_accepted
MENTOR_REQUEST_REJECTED_EMAIL_TEMPLATE_CODE= mentor_request_rejected
MENTOR_SECRET_CODE=4567
NOTIFICATION_KAFKA_TOPIC=dev.notification
ORG_ADMIN_INVITATION_EMAIL_TEMPLATE_CODE= invite_org_admin
OTP_EMAIL_TEMPLATE_CODE= emailotp
OTP_EXP_TIME= 86400
PORTAL_URL= "https://dev.elevate-mentoring.shikshalokam.org/auth/login"
RATING_KAFKA_TOPIC= dev.mentor_rating
REDIS_HOST= redis://localhost:6379
REFRESH_TOKEN_EXPIRY= 183
REFRESH_TOKEN_SECRET=371hkjadidy2ashiKAkajshdkid23iuekw71yekiaskdvkvegxvy23t78veQwexqviveit6ttZyeeytx62tx236uv
REFRESH_VIEW_INTERVAL=30000
REGISTRATION_EMAIL_TEMPLATE_CODE= registration
REGISTRATION_OTP_EMAIL_TEMPLATE_CODE= registrationotp
SALT_ROUNDS= 10
SAMPLE_CSV_FILE_PATH= sample/bulk_user_creation.csv
SCHEDULER_SERVICE_BASE_URL= /scheduler/
SCHEDULER_SERVICE_ERROR_REPORTING_EMAIL_ID= rakesh.k@pacewisdom.com
SCHEDULER_SERVICE_HOST= http://localhost:3567
SCHEDULER_SERVICE_URL= http://localhost:3567/jobs/scheduleJob
created_time= 2024-02-08T07:40:04.571464939Z
custom_metadata= null
destroyed= false
version= 31

```

Save and exit.

## Setting up Databases

**Log into the postgres user**

```bash
sudo su postgres
```

**Log into psql**

```bash
psql -p 9700
```

**Create a database user/role:**

```sql
CREATE USER shikshalokam WITH ENCRYPTED PASSWORD 'slpassword';
```

**Create the elevate_user database**

```sql
CREATE DATABASE elevate_user;
GRANT ALL PRIVILEGES ON DATABASE elevate_user TO shikshalokam;
\c elevate_user
GRANT ALL ON SCHEMA public TO shikshalokam;
```

## Running Migrations To Create Tables

**Exit the postgres user account and install sequelize-cli globally**

```bash
$ sudo npm i sequelize-cli -g
```

**Navigate to the src folder of user service and run sequelize-cli migration command:**

```bash
user/src$ npx sequelize-cli db:migrate
```

**Now all the tables must be available in the Citus databases**

## Setting up Distribution Columns in Citus PostgreSQL Database

Refer [Choosing Distribution Column](https://docs.citusdata.com/en/stable/sharding/data_modeling.html) for more information regarding Citus distribution columns.

**Login into the postgres user**

```bash
sudo su postgres
```

**Login to psql**

```bash
psql -p 9700
```

**Login to the elevate_user database**

```sql
\c elevate_user
```

**Enable Citus for elevate_user**

```sql
CREATE EXTENSION citus;
```

**Within elevate_user, run the following queries:**

```sql
SELECT create_distributed_table('entities', 'entity_type_id');
SELECT create_distributed_table('entity_types', 'organization_id');
SELECT create_distributed_table('file_uploads', 'organization_id');
SELECT create_distributed_table('forms', 'organization_id');
SELECT create_distributed_table('notification_templates', 'organization_id');
SELECT create_distributed_table('organizations', 'id');
SELECT create_distributed_table('organization_codes', 'code');
SELECT create_distributed_table('organization_domains', 'domain');
SELECT create_distributed_table('organization_role_requests','organization_id');
SELECT create_distributed_table('organization_user_invites','organization_id');
SELECT create_distributed_table('users_credentials','email');
SELECT create_distributed_table('users', 'organization_id');
```

## Running Seeder to Populate the Tables with Seed Data

**Exit the postgres user navigate to the script folder of the user service**

**Run the insertDefaultOrg.js script**

```bash
src/scripts$ node insertDefaultOrg.js
```

_Keep note of the default organization id generated by the script_

**Navigate to the src folder of the user service and update the .env file with these variables:**

```env
DEFAULT_ORG_ID=<id generated by the insertDefaultOrg script>
DEFAULT_ORGANISATION_CODE=default_code
```

**Run the seeder command**

```bash
src$ npm run db:seed:all
```

## Start the Service

Run pm2 start command:

```bash
user/src$ pm2 start app.js -i 2 --name elevate-user
```

#### Run pm2 ls command

```bash
$ pm2 ls
```

Output should look like this (Sample output, might slightly differ in your installation):

```bash
┌────┬─────────────────────────┬─────────────┬─────────┬─────────┬──────────┬────────┬──────┬───────────┬──────────┬──────────┬──────────┬──────────┐
│ id │ name                    │ namespace   │ version │ mode    │ pid      │ uptime │ ↺    │ status    │ cpu      │ mem      │ user     │ watching │
├────┼─────────────────────────┼─────────────┼─────────┼─────────┼──────────┼────────┼──────┼───────────┼──────────┼──────────┼──────────┼──────────┤
│ 1  │ elevate-user            │ default     │ 1.0.0   │ cluster │ 106976   │ 27h    │ 0    │ online    │ 0%       │ 167.0mb  │ jenkins  │ disabled │
│ 2  │ elevate-user            │ default     │ 1.0.0   │ cluster │ 106986   │ 27h    │ 0    │ online    │ 0%       │ 169.3mb  │ jenkins  │ disabled │
└────┴─────────────────────────┴─────────────┴─────────┴─────────┴──────────┴────────┴──────┴───────────┴──────────┴──────────┴──────────┴──────────┘
```

This concludes the services and dependency setup.

## Postman Collections

-   [User Service](https://github.com/ELEVATE-Project/user/tree/develop-2.5/src/api-doc)

</details>
<br>

# Migrations Commands

### Check migrations

```bash
npm run elevate-migrations s
```

### Create migrations

```bash
npm run elevate-migrations create categoryEntity #Where categoryEntity is the file name.
```

<details><summary>20220726145008-categoryEntity.js</summary>

We have followed the following structure for migration files to reduce code duplication.

```js
let categories = [
	{
		value: 'sqaa',
		label: 'SQAA',
		image: 'entity/SQAA.jpg',
	},
	{
		value: 'communication',
		label: 'Communication',
		image: 'entity/Communication.png',
	},
    ...
]
var moment = require('moment')

module.exports = {
	async up(db) {
		global.migrationMsg = 'Uploaded categories entity'
		let entityData = []
		categories.forEach(async function (category) {
			category['status'] = 'ACTIVE'
			category['deleted'] = false
			category['type'] = 'categories'
			category['updatedAt'] = moment().format()
			category['createdAt'] = moment().format()
			category['createdBy'] = 'SYSTEM'
			category['updatedBy'] = 'SYSTEM'
			entityData.push(category)
		})
		await db.collection('entities').insertMany(entityData)
	},

	async down(db) {
		db.collection('entities').deleteMany({
			value: { $in: categories.map((category) => category.value) },
		})
	},
}
```

</details>

### Run migrations

```bash
npm run elevate-migrations up
```

### Down migrations

```bash
npm run elevate-migrations down
```

To know more about migrations refer project [Wiki](https://github.com/ELEVATE-Project/mentoring/wiki/Migration)

# Run tests

## Integration tests

```
npm run test:integration
```

To know more about integration tests and their implementation refer to the project [Wiki](https://github.com/ELEVATE-Project/user/wiki/Integration-and-Unit-testing).

## Unit tests

```
npm test
```

# Used in

This project was built to be used with [Mentor Service](https://github.com/ELEVATE-Project/mentoring.git).

Notification service repo can be found [here](https://github.com/ELEVATE-Project/notification.git).

The PWA [repo](https://github.com/ELEVATE-Project/mentoring-mobile-app).

You can learn more about the full implementation of Mentor [here](https://elevate-docs.shikshalokam.org/.mentorEd/intro) .
<br>

# Team

<a href="https://github.com/ELEVATE-Project/user/graphs/contributors">
  <img src="https://contrib.rocks/image?repo=ELEVATE-Project/user" />
</a>

<br>

# Open Source Dependencies

Several open source dependencies that have aided user service development:

![NodeJS](https://img.shields.io/badge/node.js-6DA55F?style=for-the-badge&logo=node.js&logoColor=white)
![MongoDB](https://img.shields.io/badge/MongoDB-%234ea94b.svg?style=for-the-badge&logo=mongodb&logoColor=white)
![Apache Kafka](https://img.shields.io/badge/Apache%20Kafka-000?style=for-the-badge&logo=apachekafka)
![Redis](https://img.shields.io/badge/redis-%23DD0031.svg?style=for-the-badge&logo=redis&logoColor=white)
![Jest](https://img.shields.io/badge/-jest-%23C21325?style=for-the-badge&logo=jest&logoColor=white)
![Git](https://img.shields.io/badge/git-%23F05033.svg?style=for-the-badge&logo=git&logoColor=white)

<!-- ![GitHub](https://img.shields.io/badge/github-%23121011.svg?style=for-the-badge&logo=github&logoColor=white)
![CircleCI](https://img.shields.io/badge/circle%20ci-%23161616.svg?style=for-the-badge&logo=circleci&logoColor=white) --><|MERGE_RESOLUTION|>--- conflicted
+++ resolved
@@ -208,7 +208,7 @@
 
 4. Reload systemd:
 
-<<<<<<< HEAD
+
     ```bash
     $ sudo systemctl daemon-reload
     ```
@@ -218,10 +218,6 @@
     ```bash
     $ sudo nano /etc/systemd/system/kafka.service
     ```
-=======
-    # Database connectivity url
-    DATABASE_URL=postgres://postgres:postgres@localhost:5432/elevate-user
->>>>>>> a458ac9f
 
     Paste the following lines into the `kafka.service` file:
 
@@ -279,21 +275,10 @@
 
 ### Install Redis
 
-<<<<<<< HEAD
+
 Refer to [Redis Ubuntu 22.04 setup guide](https://www.digitalocean.com/community/tutorials/how-to-install-and-secure-redis-on-ubuntu-22-04)
 
 1. Update the package list:
-=======
-    # Internal access token for communication between services via network call
-    INTERNAL_ACCESS_TOKEN = 'internal-access-token'
-
-
-    #Enable logging of network request
-    ENABLE_LOG = true
-
-    # JWT Access Token expiry In Days
-    ACCESS_TOKEN_EXPIRY = '1'
->>>>>>> a458ac9f
 
     ```bash
     $ sudo apt update
