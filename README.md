--- conflicted
+++ resolved
@@ -208,8 +208,6 @@
 
 4. Reload systemd:
 
-<<<<<<< HEAD
-
     ```bash
     $ sudo systemctl daemon-reload
     ```
@@ -268,66 +266,6 @@
 
     Check status:
 
-=======
-    ```bash
-    $ sudo systemctl daemon-reload
-    ```
-
-5. Configure Kafka:
-
-    ```bash
-    $ sudo nano /etc/systemd/system/kafka.service
-    ```
-
-    Paste the following lines into the `kafka.service` file:
-
-    ```ini
-    [Unit]
-    Description=Apache Kafka Service
-    Documentation=http://kafka.apache.org/documentation.html
-    Requires=zookeeper.service
-
-    [Service]
-    Type=simple
-    Environment="JAVA_HOME=/usr/lib/jvm/java-11-openjdk-amd64"
-    ExecStart=/opt/kafka/bin/kafka-server-start.sh /opt/kafka/config/server.properties
-    ExecStop=/opt/kafka/bin/kafka-server-stop.sh
-
-    [Install]
-    WantedBy=multi-user.target
-    ```
-
-    Save and exit.
-
-6. Reload systemd:
-
-    ```bash
-    $ sudo systemctl daemon-reload
-    ```
-
-7. Start Zookeeper:
-
-    ```bash
-    $ sudo systemctl start zookeeper
-    ```
-
-    Check status:
-
-    ```bash
-    $ sudo systemctl status zookeeper
-    ```
-
-    Zookeeper service status should be shown as active (running).
-
-8. Start Kafka:
-
-    ```bash
-    $ sudo systemctl start kafka
-    ```
-
-    Check status:
-
->>>>>>> fb2767cc
     ```bash
     $ sudo systemctl status kafka
     ```
@@ -335,21 +273,7 @@
     Kafka status should be shown as active (running).
 
 ### Install Redis
-<<<<<<< HEAD
-=======
-
-Refer to [Redis Ubuntu 22.04 setup guide](https://www.digitalocean.com/community/tutorials/how-to-install-and-secure-redis-on-ubuntu-22-04)
-
-1. Update the package list:
-
-    ```bash
-    $ sudo apt update
-    ```
->>>>>>> fb2767cc
-
-2. Install Redis:
-
-<<<<<<< HEAD
+
 Refer to [Redis Ubuntu 22.04 setup guide](https://www.digitalocean.com/community/tutorials/how-to-install-and-secure-redis-on-ubuntu-22-04)
 
 1. Update the package list:
@@ -426,74 +350,6 @@
     $ initdb -D citus
     ```
 
-=======
-    ```bash
-    $ sudo apt install redis-server
-    ```
-
-3. Configure Redis for systemd:
-
-    ```bash
-    $ sudo nano /etc/redis/redis.conf
-    ```
-
-    Find the `supervised` directive and change it to "systemd" as follows:
-
-    ```conf
-    . . .
-    # If you run Redis from upstart or systemd, Redis can interact with your
-    # supervision tree. Options:
-    #   supervised no      - no supervision interaction
-    #   supervised upstart - signal upstart by putting Redis into SIGSTOP mode
-    #   supervised systemd - signal systemd by writing READY=1 to $NOTIFY_SOCKET
-    #   supervised auto    - detect upstart or systemd method based on
-    #                        UPSTART_JOB or NOTIFY_SOCKET environment variables
-    # Note: these supervision methods only signal "process is ready."
-    #       They do not enable continuous liveness pings back to your supervisor.
-    supervised systemd
-    . . .
-    ```
-
-    Save and exit.
-
-4. Restart the Redis service:
-
-    ```bash
-    $ sudo systemctl restart redis.service
-    ```
-
-### Install Single-Node Citus (Distributed Database)
-
-Refer to [official Citus single-node setup](https://docs.citusdata.com/en/stable/installation/single_node_debian.html)
-
-1. Download and install Citus:
-
-    ```bash
-    $ curl https://install.citusdata.com/community/deb.sh | sudo bash
-    $ sudo apt-get -y install postgresql-16-citus-12.1
-    ```
-
-2. Switch to the PostgreSQL user:
-
-    ```bash
-    $ sudo su - postgres
-    ```
-
-3. Set the PostgreSQL bin directory in the PATH and create a directory for Citus:
-
-    ```bash
-    $ export PATH=$PATH:/usr/lib/postgresql/16/bin
-    $ cd ~
-    $ mkdir citus
-    ```
-
-4. Initialize the Citus database:
-
-    ```bash
-    $ initdb -D citus
-    ```
-
->>>>>>> fb2767cc
 5. Configure Citus in `citus/postgresql.conf`:
 
     ```bash
@@ -641,19 +497,11 @@
 version= 31
 
 ```
-<<<<<<< HEAD
 
 Save and exit.
 
 ## Setting up Databases
 
-=======
-
-Save and exit.
-
-## Setting up Databases
-
->>>>>>> fb2767cc
 **Log into the postgres user**
 
 ```bash
