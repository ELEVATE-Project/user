--- conflicted
+++ resolved
@@ -208,12 +208,6 @@
 
 4. Reload systemd:
 
-<<<<<<< HEAD
-    # Database connectivity url
-    DATABASE_URL=postgres://postgres:postgres@localhost:5432/elevate-user
-=======
->>>>>>> 68588202
-
     ```bash
     $ sudo systemctl daemon-reload
     ```
@@ -272,26 +266,13 @@
 
     Check status:
 
-<<<<<<< HEAD
-    # Internal access token for communication between services via network call
-    INTERNAL_ACCESS_TOKEN = 'internal-access-token'
-
-
-    #Enable logging of network request
-    ENABLE_LOG = true
-
-    # JWT Access Token expiry In Days
-    ACCESS_TOKEN_EXPIRY = '1'
-=======
     ```bash
     $ sudo systemctl status kafka
     ```
 
     Kafka status should be shown as active (running).
->>>>>>> 68588202
 
 ### Install Redis
-
 
 Refer to [Redis Ubuntu 22.04 setup guide](https://www.digitalocean.com/community/tutorials/how-to-install-and-secure-redis-on-ubuntu-22-04)
 
