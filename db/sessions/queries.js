/**
 * name : models/sessions/queries
 * author : Aman karki
 * Date : 07-Oct-2021
 * Description : Sessions database operations
 */

const Sessions = require("./model");

module.exports = class SessionsData {

    static createSession(data) {
        return new Promise(async (resolve, reject) => {
            try {
                let response = await (new Sessions(data)).save();
                resolve(response)
            } catch (error) {
                reject(error);
            }
        });
    }

    static updateOneSession(filter, update, options = {}) {
        return new Promise(async (resolve, reject) => {
            try {
                const updateResponse = await Sessions.updateOne(filter, update, options);
                if (updateResponse.n === 1 && updateResponse.nModified === 1) {
                    resolve('SESSION_UPDATED')
                } else if (updateResponse.n === 1 && updateResponse.nModified === 0) {
                    resolve('SESSION_ALREADY_EXISTS')
                } else {
                    resolve('SESSION_NOT_FOUND');
                }
            } catch (error) {
                reject(error);
            }
        });
    }

    static findOneSession(filter, projection = {}) {
        return new Promise(async (resolve, reject) => {
            try {
                const sessionData = await Sessions.findOne(filter, projection);
                resolve(sessionData);
            } catch (error) {

                return reject(error);
            }
        })
    }

    static findSessionById(id) {
<<<<<<< HEAD
        return new Promise(async (resolve,reject) => {
            try { 
                const session = await Sessions.findOne({'_id': id,deleted: false,status: {$ne: "cancelled"}}).lean();
=======
        return new Promise(async (resolve, reject) => {
            try {
                const session = await Sessions.findOne({ '_id': id, deleted: false, status: "published" }).lean();
>>>>>>> f65f11e2
                resolve(session);
            } catch (error) {
                reject(error);
            }
        })
    }

    static findAllSessions(page, limit, search, filters) {
        return new Promise(async (resolve, reject) => {
            try {

                let sessionData = await Sessions.aggregate([
                    {
                        $match: {
                            $and: [
                                filters,
                                { deleted: false }
                            ],
                            $or: [
                                { title: new RegExp(search, 'i') },
                                { mentorName: new RegExp(search, 'i') }
                            ]
                        },
                    },
                    {
                        $sort: { startDateTime: 1 }
                    },
                    {
                        $project: {
                            title: 1,
                            mentorName: 1,
                            description: 1,
                            startDateTime: 1,
                            endDateTime: 1,
                            status: 1,
                            image: 1
                        }
                    },
                    {
                        $facet: {
                            "totalCount": [
                                { "$count": "count" }
                            ],
                            "data": [
                                { $skip: limit * (page - 1) },
                                { $limit: limit }
                            ],
                        }
                    }, {
                        $project: {
                            "data": 1,
                            "count": {
                                $arrayElemAt: ["$totalCount.count", 0]
                            }
                        }
                    }
                ]);
                resolve(sessionData);
            } catch (error) {
                reject(error);
            }
        })
<<<<<<< HEAD
    } 
=======
    }
>>>>>>> f65f11e2
}

<|MERGE_RESOLUTION|>--- conflicted
+++ resolved
@@ -50,15 +50,9 @@
     }
 
     static findSessionById(id) {
-<<<<<<< HEAD
         return new Promise(async (resolve,reject) => {
             try { 
                 const session = await Sessions.findOne({'_id': id,deleted: false,status: {$ne: "cancelled"}}).lean();
-=======
-        return new Promise(async (resolve, reject) => {
-            try {
-                const session = await Sessions.findOne({ '_id': id, deleted: false, status: "published" }).lean();
->>>>>>> f65f11e2
                 resolve(session);
             } catch (error) {
                 reject(error);
@@ -121,10 +115,6 @@
                 reject(error);
             }
         })
-<<<<<<< HEAD
     } 
-=======
-    }
->>>>>>> f65f11e2
 }
 
