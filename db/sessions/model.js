/**
 * name : models/sessions/schema
 * author : Aman Karki
 * Date : 07-Oct-2021
 * Description : Sessions schema data
 */

const mongoose = require('mongoose');
const Schema = mongoose.Schema;

let sessionsSchema = new Schema({
  title: String,
  description: String,
  recommendedFor: Array,
  categories: Array,
  medium: Array,
  image: Array,
  userId: {
    type: String,
    index: true
  },
  mentorName: String,
  sessionReschedule: Number,
  status : {
    type: String,
    index: true,
    default: "published"
  },
  deleted: {
    type: Boolean,
    default: false
  },
  startDate: String,
  endDate: String,
  link: String,
  menteePassword: String,
  mentorPassword: String ,
  startedAt: String,
  shareLink: String,
  bigBlueButtonMeetingInfo: Object,
  completedAt: Date,
<<<<<<< HEAD
  feedbacks: [
    {
      questionId: mongoose.Types.ObjectId,
      value: String,
      label: String
    }
  ],
  skippedFeedback:{
    type: Boolean,
    default: false
  },
  menteeFeedbackForm:{
    type: String,
    default: "menteeQS1"
  },
  mentorFeedbackForm:{
    type: String,
    default: "mentorQS2"
  }
=======
  recordings: Object
>>>>>>> d69dc974
});

const Sessions = db.model("sessions",sessionsSchema);
module.exports = Sessions;<|MERGE_RESOLUTION|>--- conflicted
+++ resolved
@@ -39,7 +39,6 @@
   shareLink: String,
   bigBlueButtonMeetingInfo: Object,
   completedAt: Date,
-<<<<<<< HEAD
   feedbacks: [
     {
       questionId: mongoose.Types.ObjectId,
@@ -58,10 +57,8 @@
   mentorFeedbackForm:{
     type: String,
     default: "mentorQS2"
-  }
-=======
+  },
   recordings: Object
->>>>>>> d69dc974
 });
 
 const Sessions = db.model("sessions",sessionsSchema);
