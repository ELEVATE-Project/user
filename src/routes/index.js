/**
 * name : routes
 * author : Aman Kumar Gupta
 * Date : 30-Sep-2021
 * Description : Routes for available service
 */

<<<<<<< HEAD
module.exports = (app) => {
	async function router(req, res, next) {
		let controllerResponse

		try {
			let controller = require(`@controllers/${req.params.version}/${req.params.controller}`)
			controllerResponse = await new controller()[req.params.method](req)
		} catch (error) {
			// if requested resource not found, i.e method does not exists
			return next()
		}

		if (
			controllerResponse.statusCode !== 200 &&
			controllerResponse.statusCode !== 201 &&
			controllerResponse.statusCode !== 202
		) {
			/* If error obtained then global error handler gets executed */
			return next(controllerResponse)
		}
		res.status(controllerResponse.statusCode).json({
			message: controllerResponse.message,
			result: controllerResponse.result,
		})
	}

	app.all(process.env.APPLICATION_BASE_URL + ':version/:controller/:method', router)
	app.all(process.env.APPLICATION_BASE_URL + ':version/:controller/:method/:id', router)

	app.use((req, res, next) => {
		res.status(404).send('Requested resource not found!')
	})

	// Global error handling middleware, should be present in last in the stack of a middleware's
	app.use((error, req, res, next) => {
		const status = error.statusCode || 500
		const message = error.message || ''
		let errorData = []

		if (error.data) {
			errorData = error.data
		}
		res.status(status).send({
			message: message,
			status: 'failure',
			statusCode: status,
			error: errorData,
		})
	})
}
=======
 const validator = require('../middlewares/validator')
 const authenticator = require('../middlewares/authenticator')
//  const pagination = require('../middlewares/pagination')
 const expressValidator = require('express-validator')
 const fs = require('fs')
 
 module.exports = (app) => {
	 app.use(authenticator)
	//  app.use(pagination)
	 app.use(expressValidator())
 
	 async function router(req, res, next) {
		 let controllerResponse
		 let validationError
 
		 /* Check for input validation error */
		 try {
			 validationError = req.validationErrors()
		 } catch (error) {
			 error.statusCode = 422
			 error.responseCode = 'CLIENT_ERROR'
			 return next(error)
		 }
 
		 if (validationError.length) {
			 const error = new Error('Validation failed, Entered data is incorrect!')
			 error.statusCode = 422
			 error.responseCode = 'CLIENT_ERROR'
			 error.data = validationError
			 return next(error)
		 }
 
		 try {
			 let controller
			 if (req.params.file) {
				 let folderExists = fs.existsSync(
					 	 '../controllers/' +
						 req.params.version +
						 '/' +
						 req.params.controller +
						 '/' +
						 req.params.file +
						 '.js'
				 )
				 if (folderExists) {
					 controller = require(`../controllers/${req.params.version}/${req.params.controller}/${req.params.file}`)
				 } else {
					 controller = require(`../controllers/${req.params.version}/${req.params.controller}`)
				 }
			 } else {
				 controller = require(`../controllers/${req.params.version}/${req.params.controller}`)
			 }
			 controllerResponse = new controller()[req.params.method]
				 ? await new controller()[req.params.method](req)
				 : next()
		 } catch (error) {
			 // If controller or service throws some random error
			 return next(error)
		 }
 
		 if (
			 controllerResponse &&
			 controllerResponse.statusCode !== 200 &&
			 controllerResponse.statusCode !== 201 &&
			 controllerResponse.statusCode !== 202
		 ) {
			 /* If error obtained then global error handler gets executed */
			 return next(controllerResponse)
		 }
		 if (controllerResponse) {
			 res.status(controllerResponse.statusCode).json({
				 responseCode: controllerResponse.responseCode,
				 message: controllerResponse.message,
				 result: controllerResponse.result,
				 meta: controllerResponse.meta,
			 })
		 }
	 }
 
	 app.all(process.env.APPLICATION_BASE_URL+':version/:controller/:method', validator, router)
	 app.all(process.env.APPLICATION_BASE_URL+':version/:controller/:file/:method', validator, router)
	 app.all(process.env.APPLICATION_BASE_URL+':version/:controller/:method/:id', validator, router)
	 app.all(process.env.APPLICATION_BASE_URL+':version/:controller/:file/:method/:id', validator, router)
 
	 app.use((req, res, next) => {
		 res.status(404).json({
			 responseCode: 'RESOURCE_ERROR',
			 message: 'Requested resource not found!',
		 })
	 })
 
	 // Global error handling middleware, should be present in last in the stack of a middleware's
	 app.use((error, req, res, next) => {
		 const status = error.statusCode || 500
		 const responseCode = error.responseCode || 'SERVER_ERROR'
		 const message = error.message || ''
		 let errorData = []
 
		 if (error.data) {
			 errorData = error.data
		 }
		 res.status(status).json({
			 responseCode,
			 message,
			 error: errorData,
		 })
	 })
 }
 
>>>>>>> c3b3ed4c
<|MERGE_RESOLUTION|>--- conflicted
+++ resolved
@@ -5,20 +5,62 @@
  * Description : Routes for available service
  */
 
-<<<<<<< HEAD
+const validator = require('@middlewares/validator')
+const authenticator = require('@middlewares/authenticator')
+//  const pagination = require('@middlewares/pagination')
+const expressValidator = require('express-validator')
+const fs = require('fs')
+
 module.exports = (app) => {
+	app.use(authenticator)
+	//  app.use(pagination)
+	app.use(expressValidator())
+
 	async function router(req, res, next) {
 		let controllerResponse
+		let validationError
+
+		/* Check for input validation error */
+		try {
+			validationError = req.validationErrors()
+		} catch (error) {
+			error.statusCode = 422
+			error.responseCode = 'CLIENT_ERROR'
+			return next(error)
+		}
+
+		if (validationError.length) {
+			const error = new Error('Validation failed, Entered data is incorrect!')
+			error.statusCode = 422
+			error.responseCode = 'CLIENT_ERROR'
+			error.data = validationError
+			return next(error)
+		}
 
 		try {
-			let controller = require(`@controllers/${req.params.version}/${req.params.controller}`)
-			controllerResponse = await new controller()[req.params.method](req)
+			let controller
+			if (req.params.file) {
+				let folderExists = fs.existsSync(
+					'@controllers/' + req.params.version + '/' + req.params.controller + '/' + req.params.file + '.js'
+				)
+				if (folderExists) {
+					controller = require(`@controllers/${req.params.version}/${req.params.controller}/${req.params.file}`)
+				} else {
+					controller = require(`@controllers/${req.params.version}/${req.params.controller}`)
+				}
+			} else {
+				controller = require(`@controllers/${req.params.version}/${req.params.controller}`)
+			}
+			controllerResponse = new controller()[req.params.method]
+				? await new controller()[req.params.method](req)
+				: next()
 		} catch (error) {
-			// if requested resource not found, i.e method does not exists
-			return next()
+			// If controller or service throws some random error
+			return next(error)
 		}
 
 		if (
+			controllerResponse &&
 			controllerResponse.statusCode !== 200 &&
 			controllerResponse.statusCode !== 201 &&
 			controllerResponse.statusCode !== 202
@@ -26,144 +68,42 @@
 			/* If error obtained then global error handler gets executed */
 			return next(controllerResponse)
 		}
-		res.status(controllerResponse.statusCode).json({
-			message: controllerResponse.message,
-			result: controllerResponse.result,
-		})
+		if (controllerResponse) {
+			res.status(controllerResponse.statusCode).json({
+				responseCode: controllerResponse.responseCode,
+				message: controllerResponse.message,
+				result: controllerResponse.result,
+				meta: controllerResponse.meta,
+			})
+		}
 	}
 
-	app.all(process.env.APPLICATION_BASE_URL + ':version/:controller/:method', router)
-	app.all(process.env.APPLICATION_BASE_URL + ':version/:controller/:method/:id', router)
+	app.all(process.env.APPLICATION_BASE_URL + ':version/:controller/:method', validator, router)
+	app.all(process.env.APPLICATION_BASE_URL + ':version/:controller/:file/:method', validator, router)
+	app.all(process.env.APPLICATION_BASE_URL + ':version/:controller/:method/:id', validator, router)
+	app.all(process.env.APPLICATION_BASE_URL + ':version/:controller/:file/:method/:id', validator, router)
 
 	app.use((req, res, next) => {
-		res.status(404).send('Requested resource not found!')
+		res.status(404).json({
+			responseCode: 'RESOURCE_ERROR',
+			message: 'Requested resource not found!',
+		})
 	})
 
 	// Global error handling middleware, should be present in last in the stack of a middleware's
 	app.use((error, req, res, next) => {
 		const status = error.statusCode || 500
+		const responseCode = error.responseCode || 'SERVER_ERROR'
 		const message = error.message || ''
 		let errorData = []
 
 		if (error.data) {
 			errorData = error.data
 		}
-		res.status(status).send({
-			message: message,
-			status: 'failure',
-			statusCode: status,
+		res.status(status).json({
+			responseCode,
+			message,
 			error: errorData,
 		})
 	})
-}
-=======
- const validator = require('../middlewares/validator')
- const authenticator = require('../middlewares/authenticator')
-//  const pagination = require('../middlewares/pagination')
- const expressValidator = require('express-validator')
- const fs = require('fs')
- 
- module.exports = (app) => {
-	 app.use(authenticator)
-	//  app.use(pagination)
-	 app.use(expressValidator())
- 
-	 async function router(req, res, next) {
-		 let controllerResponse
-		 let validationError
- 
-		 /* Check for input validation error */
-		 try {
-			 validationError = req.validationErrors()
-		 } catch (error) {
-			 error.statusCode = 422
-			 error.responseCode = 'CLIENT_ERROR'
-			 return next(error)
-		 }
- 
-		 if (validationError.length) {
-			 const error = new Error('Validation failed, Entered data is incorrect!')
-			 error.statusCode = 422
-			 error.responseCode = 'CLIENT_ERROR'
-			 error.data = validationError
-			 return next(error)
-		 }
- 
-		 try {
-			 let controller
-			 if (req.params.file) {
-				 let folderExists = fs.existsSync(
-					 	 '../controllers/' +
-						 req.params.version +
-						 '/' +
-						 req.params.controller +
-						 '/' +
-						 req.params.file +
-						 '.js'
-				 )
-				 if (folderExists) {
-					 controller = require(`../controllers/${req.params.version}/${req.params.controller}/${req.params.file}`)
-				 } else {
-					 controller = require(`../controllers/${req.params.version}/${req.params.controller}`)
-				 }
-			 } else {
-				 controller = require(`../controllers/${req.params.version}/${req.params.controller}`)
-			 }
-			 controllerResponse = new controller()[req.params.method]
-				 ? await new controller()[req.params.method](req)
-				 : next()
-		 } catch (error) {
-			 // If controller or service throws some random error
-			 return next(error)
-		 }
- 
-		 if (
-			 controllerResponse &&
-			 controllerResponse.statusCode !== 200 &&
-			 controllerResponse.statusCode !== 201 &&
-			 controllerResponse.statusCode !== 202
-		 ) {
-			 /* If error obtained then global error handler gets executed */
-			 return next(controllerResponse)
-		 }
-		 if (controllerResponse) {
-			 res.status(controllerResponse.statusCode).json({
-				 responseCode: controllerResponse.responseCode,
-				 message: controllerResponse.message,
-				 result: controllerResponse.result,
-				 meta: controllerResponse.meta,
-			 })
-		 }
-	 }
- 
-	 app.all(process.env.APPLICATION_BASE_URL+':version/:controller/:method', validator, router)
-	 app.all(process.env.APPLICATION_BASE_URL+':version/:controller/:file/:method', validator, router)
-	 app.all(process.env.APPLICATION_BASE_URL+':version/:controller/:method/:id', validator, router)
-	 app.all(process.env.APPLICATION_BASE_URL+':version/:controller/:file/:method/:id', validator, router)
- 
-	 app.use((req, res, next) => {
-		 res.status(404).json({
-			 responseCode: 'RESOURCE_ERROR',
-			 message: 'Requested resource not found!',
-		 })
-	 })
- 
-	 // Global error handling middleware, should be present in last in the stack of a middleware's
-	 app.use((error, req, res, next) => {
-		 const status = error.statusCode || 500
-		 const responseCode = error.responseCode || 'SERVER_ERROR'
-		 const message = error.message || ''
-		 let errorData = []
- 
-		 if (error.data) {
-			 errorData = error.data
-		 }
-		 res.status(status).json({
-			 responseCode,
-			 message,
-			 error: errorData,
-		 })
-	 })
- }
- 
->>>>>>> c3b3ed4c
+}