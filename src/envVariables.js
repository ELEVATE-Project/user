let table = require('cli-table')

let tableData = new table()

let enviromentVariables = {
	APPLICATION_PORT: {
		message: 'Required port no',
		optional: false,
	},
	APPLICATION_ENV: {
		message: 'Required node environment',
		optional: false,
	},
	ACCESS_TOKEN_SECRET: {
		message: 'Required access token secret',
		optional: false,
	},
	REFRESH_TOKEN_SECRET: {
		message: 'Required refresh token secret',
		optional: false,
	},
	APP_NAME: {
		message: 'Application Name',
		optional: false,
	},
	REGISTRATION_EMAIL_TEMPLATE_CODE: {
		message: 'Required registration email template code',
		optional: false,
	},
	OTP_EMAIL_TEMPLATE_CODE: {
		message: 'Required otp email template code',
		optional: false,
	},
	KAFKA_URL: {
		message: 'Required kafka connectivity url',
		optional: false,
	},
	KAFKA_GROUP_ID: {
		message: 'Required kafka group id',
		optional: false,
	},
	KAFKA_TOPIC: {
		message: 'Required kafka topic to consume from',
		optional: true,
	},
	NOTIFICATION_KAFKA_TOPIC: {
		message: 'Required kafka topic',
		optional: false,
	},
	CLOUD_STORAGE: {
		message: 'Required cloud storage type ex: AWS/GCP/AZURE',
		optional: false,
	},
	GCP_PATH: {
		message: 'Required gcp file path ex: gcp.json',
		optional: process.env.CLOUD_STORAGE === 'GCP' ? false : true,
	},
	DEFAULT_GCP_BUCKET_NAME: {
		message: 'Required gcp bucket name',
		optional: process.env.CLOUD_STORAGE === 'GCP' ? false : true,
	},
	GCP_PROJECT_ID: {
		message: 'Required gcp project id',
		optional: process.env.CLOUD_STORAGE === 'GCP' ? false : true,
	},
	AWS_ACCESS_KEY_ID: {
		message: 'Required aws access key id',
		optional: process.env.CLOUD_STORAGE === 'AWS' ? false : true,
	},
	AWS_SECRET_ACCESS_KEY: {
		message: 'Required aws secret access key',
		optional: process.env.CLOUD_STORAGE === 'AWS' ? false : true,
	},
	AWS_BUCKET_REGION: {
		message: 'Required aws bucket region',
		optional: process.env.CLOUD_STORAGE === 'AWS' ? false : true,
	},
	AWS_BUCKET_ENDPOINT: {
		message: 'Required aws bucket endpoint',
		optional: process.env.CLOUD_STORAGE === 'AWS' ? false : true,
	},
	DEFAULT_AWS_BUCKET_NAME: {
		message: 'Required aws bucket name',
		optional: process.env.CLOUD_STORAGE === 'AWS' ? false : true,
	},
	AZURE_ACCOUNT_NAME: {
		message: 'Required azure account name',
		optional: process.env.CLOUD_STORAGE === 'AZURE' ? false : true,
	},
	AZURE_ACCOUNT_KEY: {
		message: 'Required azure account key',
		optional: process.env.CLOUD_STORAGE === 'AZURE' ? false : true,
	},
	DEFAULT_AZURE_CONTAINER_NAME: {
		message: 'Required azure container name',
		optional: process.env.CLOUD_STORAGE === 'AZURE' ? false : true,
	},
	ACCESS_TOKEN_EXPIRY: {
		message: 'Required access token expiry in days',
		optional: false,
	},
	REFRESH_TOKEN_EXPIRY: {
		message: 'Required refresh token expiry in days',
		optional: false,
	},
	API_DOC_URL: {
		message: 'Required api doc url',
		optional: false,
	},
	INTERNAL_CACHE_EXP_TIME: {
		message: 'Internal Cache Expiry Time',
		optional: false,
	},
	REDIS_HOST: {
		message: 'Redis Host Url',
		optional: false,
	},
	KEY: {
		message: 'Key is missing for email encryption',
		optional: false,
	},
	IV: {
		message: 'iv is missing for email encryption',
		optional: false,
	},
	OCI_ACCESS_KEY_ID: {
		message: 'Required oci access key id',
		optional: process.env.CLOUD_STORAGE === 'OCI' ? false : true,
	},
	OCI_SECRET_ACCESS_KEY: {
		message: 'Required oci secret access key',
		optional: process.env.CLOUD_STORAGE === 'OCI' ? false : true,
	},
	OCI_BUCKET_REGION: {
		message: 'Required oci bucket region',
		optional: process.env.CLOUD_STORAGE === 'OCI' ? false : true,
	},
	OCI_BUCKET_ENDPOINT: {
		message: 'Required oci bucket endpoint',
		optional: process.env.CLOUD_STORAGE === 'OCI' ? false : true,
	},
	DEFAULT_OCI_BUCKET_NAME: {
		message: 'Required oci bucket name',
		optional: process.env.CLOUD_STORAGE === 'OCI' ? false : true,
	},
	ERROR_LOG_LEVEL: {
		message: 'Required Error log level',
		optional: false,
	},
	DISABLE_LOG: {
		message: 'Required disable log level',
		optional: false,
	},
	ADMIN_SECRET_CODE: {
		message: 'Required Admin secret code',
		optional: false,
	},
	DEFAULT_ORGANISATION_CODE: {
		message: 'Required default organisation code',
		optional: false,
		default: 'sl',
	},
	MENTORING_SERVICE_URL: {
		message: 'Required Mentoring Service Url',
		optional: false,
	},
	ADMIN_INVITEE_UPLOAD_EMAIL_TEMPLATE_CODE: {
		message: 'Required admin upload invitee email template code',
		optional: false,
	},
	DEFAULT_QUEUE: {
		message: 'Required default queue',
		optional: false,
	},
	DEFAULT_ROLE: {
		message: 'Required default role',
		optional: false,
	},
	SAMPLE_CSV_FILE_PATH: {
		message: 'Required sample csv file path',
		optional: false,
		default: 'sample/bulk_user_creation.csv',
	},
	ORG_ADMIN_INVITATION_EMAIL_TEMPLATE_CODE: {
		message: 'Required org admin invitation email template code',
		optional: false,
	},
	DEFAULT_ORG_ID: {
		message: 'Default organization ID, Run seeder `insertDefaultOrg` to obtain it.',
		optional: false,
	},
	PORTAL_URL: {
		message: 'Required portal url',
		optional: false,
	},
	SCHEDULER_SERVICE_HOST: {
		message: 'Required scheduler service host',
		optional: false,
	},
	SCHEDULER_SERVICE_BASE_URL: {
		message: 'Required scheduler service base url',
		optional: false,
	},
	REFRESH_VIEW_INTERVAL: {
		message: 'Interval to refresh views in milliseconds',
		optional: false,
		default: 540000,
	},
	EMAIL_ID_ENCRYPTION_KEY: {
		message: 'Required Email ID Encryption Key',
		optional: false,
	},
	EMAIL_ID_ENCRYPTION_IV: {
		message: 'Required Email ID Encryption IV',
		optional: false,
	},
	EMAIL_ID_ENCRYPTION_ALGORITHM: {
		message: 'Required Email ID Encryption Algorithm',
		optional: false,
		default: 'aes-256-cbc',
	},
<<<<<<< HEAD
	EVENT_ORG_LISTENER_URLS: {
		message: 'Required List Of Org Event Listener Urls',
		optional: false,
	},
	EVENT_ENABLE_ORG_EVENTS: {
		message: 'Required Enable Org Events Flag',
=======
	GENERIC_INVITATION_EMAIL_TEMPLATE_CODE: {
		message: 'Required generic invitation email template code',
>>>>>>> 83a78807
		optional: false,
	},
}

let success = true

module.exports = function () {
	Object.keys(enviromentVariables).forEach((eachEnvironmentVariable) => {
		let tableObj = {
			[eachEnvironmentVariable]: 'PASSED',
		}

		let keyCheckPass = true

		if (
			enviromentVariables[eachEnvironmentVariable].optional === true &&
			enviromentVariables[eachEnvironmentVariable].requiredIf &&
			enviromentVariables[eachEnvironmentVariable].requiredIf.key &&
			enviromentVariables[eachEnvironmentVariable].requiredIf.key != '' &&
			enviromentVariables[eachEnvironmentVariable].requiredIf.operator &&
			validRequiredIfOperators.includes(enviromentVariables[eachEnvironmentVariable].requiredIf.operator) &&
			enviromentVariables[eachEnvironmentVariable].requiredIf.value &&
			enviromentVariables[eachEnvironmentVariable].requiredIf.value != ''
		) {
			switch (enviromentVariables[eachEnvironmentVariable].requiredIf.operator) {
				case 'EQUALS':
					if (
						process.env[enviromentVariables[eachEnvironmentVariable].requiredIf.key] ===
						enviromentVariables[eachEnvironmentVariable].requiredIf.value
					) {
						enviromentVariables[eachEnvironmentVariable].optional = false
					}
					break
				case 'NOT_EQUALS':
					if (
						process.env[enviromentVariables[eachEnvironmentVariable].requiredIf.key] !=
						enviromentVariables[eachEnvironmentVariable].requiredIf.value
					) {
						enviromentVariables[eachEnvironmentVariable].optional = false
					}
					break
				default:
					break
			}
		}

		if (enviromentVariables[eachEnvironmentVariable].optional === false) {
			if (!process.env[eachEnvironmentVariable] || process.env[eachEnvironmentVariable] == '') {
				success = false
				keyCheckPass = false
			} else if (
				enviromentVariables[eachEnvironmentVariable].possibleValues &&
				Array.isArray(enviromentVariables[eachEnvironmentVariable].possibleValues) &&
				enviromentVariables[eachEnvironmentVariable].possibleValues.length > 0
			) {
				if (
					!enviromentVariables[eachEnvironmentVariable].possibleValues.includes(
						process.env[eachEnvironmentVariable]
					)
				) {
					success = false
					keyCheckPass = false
					enviromentVariables[eachEnvironmentVariable].message += ` Valid values - ${enviromentVariables[
						eachEnvironmentVariable
					].possibleValues.join(', ')}`
				}
			}
		}

		if (
			(!process.env[eachEnvironmentVariable] || process.env[eachEnvironmentVariable] == '') &&
			enviromentVariables[eachEnvironmentVariable].default &&
			enviromentVariables[eachEnvironmentVariable].default != ''
		) {
			process.env[eachEnvironmentVariable] = enviromentVariables[eachEnvironmentVariable].default
		}

		if (!keyCheckPass) {
			if (enviromentVariables[eachEnvironmentVariable].message !== '') {
				tableObj[eachEnvironmentVariable] = enviromentVariables[eachEnvironmentVariable].message
			} else {
				tableObj[eachEnvironmentVariable] = `FAILED - ${eachEnvironmentVariable} is required`
			}
		}

		tableData.push(tableObj)
	})

	console.log(tableData.toString())

	return {
		success: success,
	}
}<|MERGE_RESOLUTION|>--- conflicted
+++ resolved
@@ -219,17 +219,15 @@
 		optional: false,
 		default: 'aes-256-cbc',
 	},
-<<<<<<< HEAD
 	EVENT_ORG_LISTENER_URLS: {
 		message: 'Required List Of Org Event Listener Urls',
 		optional: false,
 	},
 	EVENT_ENABLE_ORG_EVENTS: {
 		message: 'Required Enable Org Events Flag',
-=======
+	},
 	GENERIC_INVITATION_EMAIL_TEMPLATE_CODE: {
 		message: 'Required generic invitation email template code',
->>>>>>> 83a78807
 		optional: false,
 	},
 }
