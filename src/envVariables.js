let table = require('cli-table')

let tableData = new table()

let enviromentVariables = {
	APPLICATION_PORT: {
		message: 'Required port no',
		optional: false,
	},
	APPLICATION_ENV: {
		message: 'Required node environment',
		optional: false,
	},
	MONGODB_URL: {
		message: 'Required mongodb url',
		optional: false,
	},
	SALT_ROUNDS: {
		message: 'Required salt rounds for encryption',
		optional: false,
	},
	ACCESS_TOKEN_SECRET: {
		message: 'Required access token secret',
		optional: false,
	},
	REFRESH_TOKEN_SECRET: {
		message: 'Required refresh token secret',
		optional: false,
	},
	APP_NAME: {
		message: 'Application Name',
		optional: false,
	},
	REGISTRATION_EMAIL_TEMPLATE_CODE: {
		message: 'Required registration email template code',
		optional: false,
	},
	OTP_EMAIL_TEMPLATE_CODE: {
		message: 'Required otp email template code',
		optional: false,
	},
	KAFKA_URL: {
		message: 'Required kafka connectivity url',
		optional: false,
	},
	KAFKA_GROUP_ID: {
		message: 'Required kafka group id',
		optional: false,
	},
	KAFKA_TOPIC: {
		message: 'Required kafka topic to consume from',
		optional: true,
	},
	NOTIFICATION_KAFKA_TOPIC: {
		message: 'Required kafka topic',
		optional: false,
	},
	CLOUD_STORAGE: {
		message: 'Required cloud storage type ex: AWS/GCP/AZURE',
		optional: false,
	},
	GCP_PATH: {
		message: 'Required gcp file path ex: gcp.json',
		optional: process.env.CLOUD_STORAGE === 'GCP' ? false : true,
	},
	DEFAULT_GCP_BUCKET_NAME: {
		message: 'Required gcp bucket name',
		optional: process.env.CLOUD_STORAGE === 'GCP' ? false : true,
	},
	GCP_PROJECT_ID: {
		message: 'Required gcp project id',
		optional: process.env.CLOUD_STORAGE === 'GCP' ? false : true,
	},
	AWS_ACCESS_KEY_ID: {
		message: 'Required aws access key id',
		optional: process.env.CLOUD_STORAGE === 'AWS' ? false : true,
	},
	AWS_SECRET_ACCESS_KEY: {
		message: 'Required aws secret access key',
		optional: process.env.CLOUD_STORAGE === 'AWS' ? false : true,
	},
	AWS_BUCKET_REGION: {
		message: 'Required aws bucket region',
		optional: process.env.CLOUD_STORAGE === 'AWS' ? false : true,
	},
	AWS_BUCKET_ENDPOINT: {
		message: 'Required aws bucket endpoint',
		optional: process.env.CLOUD_STORAGE === 'AWS' ? false : true,
	},
	DEFAULT_AWS_BUCKET_NAME: {
		message: 'Required aws bucket name',
		optional: process.env.CLOUD_STORAGE === 'AWS' ? false : true,
	},
	AZURE_ACCOUNT_NAME: {
		message: 'Required azure account name',
		optional: process.env.CLOUD_STORAGE === 'AZURE' ? false : true,
	},
	AZURE_ACCOUNT_KEY: {
		message: 'Required azure account key',
		optional: process.env.CLOUD_STORAGE === 'AZURE' ? false : true,
	},
	DEFAULT_AZURE_CONTAINER_NAME: {
		message: 'Required azure container name',
		optional: process.env.CLOUD_STORAGE === 'AZURE' ? false : true,
	},
	MENTOR_SECRET_CODE: {
		message: 'Required mentor secret code',
		optional: false,
	},
	ACCESS_TOKEN_EXPIRY: {
		message: 'Required access token expiry in days',
		optional: false,
	},
	REFRESH_TOKEN_EXPIRY: {
		message: 'Required refresh token expiry in days',
		optional: false,
	},
	API_DOC_URL: {
		message: 'Required api doc url',
		optional: false,
	},
<<<<<<< HEAD
	ENABLE_EMAIL_FOR_REPORTED_ISSUE: {
		message: 'Required true or false',
		optional: false,
	},
	SUPPORT_EMAIL_ID: {
		message: 'Required email id of support',
		optional: process.env.ENABLE_EMAIL_FOR_REPORTED_ISSUE === 'true' ? false : true,
	},
	REPORTED_ISSUE_EMAIL_TEMPLATE_CODE: {
		message: 'Required reported issue email template code',
		optional: process.env.ENABLE_EMAIL_FOR_REPORTED_ISSUE === 'true' ? false : true,
=======
	INTERNAL_CACHE_EXP_TIME: {
		message: 'Internal Cache Expiry Time',
		optional: false,
	},
	REDIS_CACHE_EXP_TIME: {
		message: 'Redis Cache Expiry Time',
		optional: false,
>>>>>>> 94c3a128
	},
}

let success = true

module.exports = function () {
	Object.keys(enviromentVariables).forEach((eachEnvironmentVariable) => {
		let tableObj = {
			[eachEnvironmentVariable]: 'PASSED',
		}

		let keyCheckPass = true

		if (
			enviromentVariables[eachEnvironmentVariable].optional === true &&
			enviromentVariables[eachEnvironmentVariable].requiredIf &&
			enviromentVariables[eachEnvironmentVariable].requiredIf.key &&
			enviromentVariables[eachEnvironmentVariable].requiredIf.key != '' &&
			enviromentVariables[eachEnvironmentVariable].requiredIf.operator &&
			validRequiredIfOperators.includes(enviromentVariables[eachEnvironmentVariable].requiredIf.operator) &&
			enviromentVariables[eachEnvironmentVariable].requiredIf.value &&
			enviromentVariables[eachEnvironmentVariable].requiredIf.value != ''
		) {
			switch (enviromentVariables[eachEnvironmentVariable].requiredIf.operator) {
				case 'EQUALS':
					if (
						process.env[enviromentVariables[eachEnvironmentVariable].requiredIf.key] ===
						enviromentVariables[eachEnvironmentVariable].requiredIf.value
					) {
						enviromentVariables[eachEnvironmentVariable].optional = false
					}
					break
				case 'NOT_EQUALS':
					if (
						process.env[enviromentVariables[eachEnvironmentVariable].requiredIf.key] !=
						enviromentVariables[eachEnvironmentVariable].requiredIf.value
					) {
						enviromentVariables[eachEnvironmentVariable].optional = false
					}
					break
				default:
					break
			}
		}

		if (enviromentVariables[eachEnvironmentVariable].optional === false) {
			if (!process.env[eachEnvironmentVariable] || process.env[eachEnvironmentVariable] == '') {
				success = false
				keyCheckPass = false
			} else if (
				enviromentVariables[eachEnvironmentVariable].possibleValues &&
				Array.isArray(enviromentVariables[eachEnvironmentVariable].possibleValues) &&
				enviromentVariables[eachEnvironmentVariable].possibleValues.length > 0
			) {
				if (
					!enviromentVariables[eachEnvironmentVariable].possibleValues.includes(
						process.env[eachEnvironmentVariable]
					)
				) {
					success = false
					keyCheckPass = false
					enviromentVariables[eachEnvironmentVariable].message += ` Valid values - ${enviromentVariables[
						eachEnvironmentVariable
					].possibleValues.join(', ')}`
				}
			}
		}

		if (
			(!process.env[eachEnvironmentVariable] || process.env[eachEnvironmentVariable] == '') &&
			enviromentVariables[eachEnvironmentVariable].default &&
			enviromentVariables[eachEnvironmentVariable].default != ''
		) {
			process.env[eachEnvironmentVariable] = enviromentVariables[eachEnvironmentVariable].default
		}

		if (!keyCheckPass) {
			if (enviromentVariables[eachEnvironmentVariable].message !== '') {
				tableObj[eachEnvironmentVariable] = enviromentVariables[eachEnvironmentVariable].message
			} else {
				tableObj[eachEnvironmentVariable] = `FAILED - ${eachEnvironmentVariable} is required`
			}
		}

		tableData.push(tableObj)
	})

	console.log(tableData.toString())

	return {
		success: success,
	}
}<|MERGE_RESOLUTION|>--- conflicted
+++ resolved
@@ -119,7 +119,6 @@
 		message: 'Required api doc url',
 		optional: false,
 	},
-<<<<<<< HEAD
 	ENABLE_EMAIL_FOR_REPORTED_ISSUE: {
 		message: 'Required true or false',
 		optional: false,
@@ -131,7 +130,6 @@
 	REPORTED_ISSUE_EMAIL_TEMPLATE_CODE: {
 		message: 'Required reported issue email template code',
 		optional: process.env.ENABLE_EMAIL_FOR_REPORTED_ISSUE === 'true' ? false : true,
-=======
 	INTERNAL_CACHE_EXP_TIME: {
 		message: 'Internal Cache Expiry Time',
 		optional: false,
@@ -139,7 +137,6 @@
 	REDIS_CACHE_EXP_TIME: {
 		message: 'Redis Cache Expiry Time',
 		optional: false,
->>>>>>> 94c3a128
 	},
 }
 
