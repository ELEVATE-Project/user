let table = require('cli-table')

let tableData = new table()

let enviromentVariables = {
	APPLICATION_PORT: {
		message: 'Required port no',
		optional: false,
	},
	APPLICATION_HOST: {
		message: 'Required host',
		optional: false,
	},
	APPLICATION_ENV: {
		message: 'Required node environment',
		optional: false,
	},
	ACCESS_TOKEN_SECRET: {
		message: 'Required access token secret',
		optional: false,
	},
	REFRESH_TOKEN_SECRET: {
		message: 'Required refresh token secret',
		optional: false,
	},
	APP_NAME: {
		message: 'Application Name',
		optional: false,
	},
	REGISTRATION_EMAIL_TEMPLATE_CODE: {
		message: 'Required registration email template code',
		optional: false,
	},
	OTP_EMAIL_TEMPLATE_CODE: {
		message: 'Required otp email template code',
		optional: false,
	},
	KAFKA_URL: {
		message: 'Required kafka connectivity url',
		optional: false,
	},
	KAFKA_GROUP_ID: {
		message: 'Required kafka group id',
		optional: false,
	},
	KAFKA_TOPIC: {
		message: 'Required kafka topic to consume from',
		optional: true,
	},
	NOTIFICATION_KAFKA_TOPIC: {
		message: 'Required kafka topic',
		optional: false,
	},
	CLOUD_STORAGE: {
		message: 'Required cloud storage type ex: AWS/GCP/AZURE',
		optional: false,
	},
	GCP_PATH: {
		message: 'Required gcp file path ex: gcp.json',
		optional: process.env.CLOUD_STORAGE === 'GCP' ? false : true,
	},
	DEFAULT_GCP_BUCKET_NAME: {
		message: 'Required gcp bucket name',
		optional: process.env.CLOUD_STORAGE === 'GCP' ? false : true,
	},
	GCP_PROJECT_ID: {
		message: 'Required gcp project id',
		optional: process.env.CLOUD_STORAGE === 'GCP' ? false : true,
	},
	AWS_ACCESS_KEY_ID: {
		message: 'Required aws access key id',
		optional: process.env.CLOUD_STORAGE === 'AWS' ? false : true,
	},
	AWS_SECRET_ACCESS_KEY: {
		message: 'Required aws secret access key',
		optional: process.env.CLOUD_STORAGE === 'AWS' ? false : true,
	},
	AWS_BUCKET_REGION: {
		message: 'Required aws bucket region',
		optional: process.env.CLOUD_STORAGE === 'AWS' ? false : true,
	},
	AWS_BUCKET_ENDPOINT: {
		message: 'Required aws bucket endpoint',
		optional: process.env.CLOUD_STORAGE === 'AWS' ? false : true,
	},
	DEFAULT_AWS_BUCKET_NAME: {
		message: 'Required aws bucket name',
		optional: process.env.CLOUD_STORAGE === 'AWS' ? false : true,
	},
	AZURE_ACCOUNT_NAME: {
		message: 'Required azure account name',
		optional: process.env.CLOUD_STORAGE === 'AZURE' ? false : true,
	},
	AZURE_ACCOUNT_KEY: {
		message: 'Required azure account key',
		optional: process.env.CLOUD_STORAGE === 'AZURE' ? false : true,
	},
	DEFAULT_AZURE_CONTAINER_NAME: {
		message: 'Required azure container name',
		optional: process.env.CLOUD_STORAGE === 'AZURE' ? false : true,
	},
	ACCESS_TOKEN_EXPIRY: {
		message: 'Required access token expiry',
		optional: false,
	},
	REFRESH_TOKEN_EXPIRY: {
		message: 'Required refresh token expiry',
		optional: false,
	},
	API_DOC_URL: {
		message: 'Required api doc url',
		optional: false,
	},
	INTERNAL_CACHE_EXP_TIME: {
		message: 'Internal Cache Expiry Time',
		optional: false,
	},
	REDIS_HOST: {
		message: 'Redis Host Url',
		optional: false,
	},
	KEY: {
		message: 'Key is missing for email encryption',
		optional: false,
	},
	IV: {
		message: 'iv is missing for email encryption',
		optional: false,
	},
	OCI_ACCESS_KEY_ID: {
		message: 'Required oci access key id',
		optional: process.env.CLOUD_STORAGE === 'OCI' ? false : true,
	},
	OCI_SECRET_ACCESS_KEY: {
		message: 'Required oci secret access key',
		optional: process.env.CLOUD_STORAGE === 'OCI' ? false : true,
	},
	OCI_BUCKET_REGION: {
		message: 'Required oci bucket region',
		optional: process.env.CLOUD_STORAGE === 'OCI' ? false : true,
	},
	OCI_BUCKET_ENDPOINT: {
		message: 'Required oci bucket endpoint',
		optional: process.env.CLOUD_STORAGE === 'OCI' ? false : true,
	},
	DEFAULT_OCI_BUCKET_NAME: {
		message: 'Required oci bucket name',
		optional: process.env.CLOUD_STORAGE === 'OCI' ? false : true,
	},
	ERROR_LOG_LEVEL: {
		message: 'Required Error log level',
		optional: false,
	},
	DISABLE_LOG: {
		message: 'Required disable log level',
		optional: false,
	},
	ADMIN_SECRET_CODE: {
		message: 'Required Admin secret code',
		optional: false,
	},
	DEFAULT_ORGANISATION_CODE: {
		message: 'Required default organisation code',
		optional: false,
		default: 'sl',
	},
	MENTORING_SERVICE_URL: {
		message: 'Required Mentoring Service Url',
		optional: false,
	},
	ADMIN_INVITEE_UPLOAD_EMAIL_TEMPLATE_CODE: {
		message: 'Required admin upload invitee email template code',
		optional: false,
	},
	DEFAULT_QUEUE: {
		message: 'Required default queue',
		optional: false,
	},
	DEFAULT_ROLE: {
		message: 'Required default role',
		optional: false,
	},
	SAMPLE_CSV_FILE_PATH: {
		message: 'Required sample csv file path',
		optional: false,
		default: 'sample/bulk_user_creation.csv',
	},
	ORG_ADMIN_INVITATION_EMAIL_TEMPLATE_CODE: {
		message: 'Required org admin invitation email template code',
		optional: false,
	},
	DEFAULT_ORG_ID: {
		message: 'Default organization ID, Run seeder `insertDefaultOrg` to obtain it.',
		optional: false,
	},
	PORTAL_URL: {
		message: 'Required portal url',
		optional: false,
	},
	SCHEDULER_SERVICE_HOST: {
		message: 'Required scheduler service host',
		optional: false,
	},
	SCHEDULER_SERVICE_BASE_URL: {
		message: 'Required scheduler service base url',
		optional: false,
	},
	REFRESH_VIEW_INTERVAL: {
		message: 'Interval to refresh views in milliseconds',
		optional: false,
		default: 540000,
	},
	EMAIL_ID_ENCRYPTION_KEY: {
		message: 'Required Email ID Encryption Key',
		optional: false,
	},
	EMAIL_ID_ENCRYPTION_IV: {
		message: 'Required Email ID Encryption IV',
		optional: false,
	},
	EMAIL_ID_ENCRYPTION_ALGORITHM: {
		message: 'Required Email ID Encryption Algorithm',
		optional: false,
		default: 'aes-256-cbc',
	},
	EVENT_ORG_LISTENER_URLS: {
		message: 'Required List Of Org Event Listener Urls',
		optional: false,
	},
	EVENT_ENABLE_ORG_EVENTS: {
		message: 'Required Enable Org Events Flag',
		optional: false,
	},
	GENERIC_INVITATION_EMAIL_TEMPLATE_CODE: {
		message: 'Required generic invitation email template code',
		optional: true,
		default: 'generic_invite',
	},
	ALLOWED_HOST: {
		message: 'Required CORS allowed host',
		optional: true,
		default: '*',
	},
	PASSWORD_POLICY_REGEX: {
		message: 'Required password policy',
		optional: true,
		default: '^.{8,}$',
	},
	PASSWORD_POLICY_MESSAGE: {
		message: 'Required password policy message',
		optional: true,
		default: 'Password must have at least 8 characters long',
	},
	DOWNLOAD_URL_EXPIRATION_DURATION: {
		message: 'Required downloadable url expiration time',
		optional: true,
		default: 3600000,
	},
<<<<<<< HEAD
	ALLOWED_IDLE_TIME: {
		message: 'Require allowed idle time',
		optional: true,
		default: 0,
=======
	CHANGE_PASSWORD_TEMPLATE_CODE: {
		message: 'Required change password email template code',
		optional: false,
	},
	CAPTCHA_ENABLE: {
		message: 'Required CAPTCHA ENABLE true or false',
		optional: false,
	},
	CAPTCHA_SERVICE: {
		message: 'Required CAPTCHA SERVICE',
		optional: true,
		default: 'googleRecaptcha',
	},
	RECAPTCHA_SECRET_KEY: {
		message: 'Required CAPTCHA SERVICE secret key',
		optional: false,
	},
	GOOGLE_RECAPTCHA_HOST: {
		message: 'Required CAPTCHA Host IP',
		optional: true,
		default: 'https://www.google.com',
	},
	GOOGLE_RECAPTCHA_URL: {
		message: 'Required CAPTCHA SERVICE API URL',
		optional: true,
		default: '/recaptcha/api/siteverify',
	},
	SIGNED_URL_EXPIRY_IN_MILLISECONDS: {
		message: 'Required signed url expiration time in milliseconds',
		optional: true,
		default: 3600000,
>>>>>>> 8558d0ad
	},
}

let success = true

module.exports = function () {
	Object.keys(enviromentVariables).forEach((eachEnvironmentVariable) => {
		let tableObj = {
			[eachEnvironmentVariable]: 'PASSED',
		}

		let keyCheckPass = true

		if (
			enviromentVariables[eachEnvironmentVariable].optional === true &&
			enviromentVariables[eachEnvironmentVariable].requiredIf &&
			enviromentVariables[eachEnvironmentVariable].requiredIf.key &&
			enviromentVariables[eachEnvironmentVariable].requiredIf.key != '' &&
			enviromentVariables[eachEnvironmentVariable].requiredIf.operator &&
			validRequiredIfOperators.includes(enviromentVariables[eachEnvironmentVariable].requiredIf.operator) &&
			enviromentVariables[eachEnvironmentVariable].requiredIf.value &&
			enviromentVariables[eachEnvironmentVariable].requiredIf.value != ''
		) {
			switch (enviromentVariables[eachEnvironmentVariable].requiredIf.operator) {
				case 'EQUALS':
					if (
						process.env[enviromentVariables[eachEnvironmentVariable].requiredIf.key] ===
						enviromentVariables[eachEnvironmentVariable].requiredIf.value
					) {
						enviromentVariables[eachEnvironmentVariable].optional = false
					}
					break
				case 'NOT_EQUALS':
					if (
						process.env[enviromentVariables[eachEnvironmentVariable].requiredIf.key] !=
						enviromentVariables[eachEnvironmentVariable].requiredIf.value
					) {
						enviromentVariables[eachEnvironmentVariable].optional = false
					}
					break
				default:
					break
			}
		}

		if (enviromentVariables[eachEnvironmentVariable].optional === false) {
			if (!process.env[eachEnvironmentVariable] || process.env[eachEnvironmentVariable] == '') {
				success = false
				keyCheckPass = false
			} else if (
				enviromentVariables[eachEnvironmentVariable].possibleValues &&
				Array.isArray(enviromentVariables[eachEnvironmentVariable].possibleValues) &&
				enviromentVariables[eachEnvironmentVariable].possibleValues.length > 0
			) {
				if (
					!enviromentVariables[eachEnvironmentVariable].possibleValues.includes(
						process.env[eachEnvironmentVariable]
					)
				) {
					success = false
					keyCheckPass = false
					enviromentVariables[eachEnvironmentVariable].message += ` Valid values - ${enviromentVariables[
						eachEnvironmentVariable
					].possibleValues.join(', ')}`
				}
			}
		}

		if (
			(!process.env[eachEnvironmentVariable] || process.env[eachEnvironmentVariable] == '') &&
			enviromentVariables[eachEnvironmentVariable].default &&
			enviromentVariables[eachEnvironmentVariable].default != ''
		) {
			process.env[eachEnvironmentVariable] = enviromentVariables[eachEnvironmentVariable].default
		}

		if (!keyCheckPass) {
			if (enviromentVariables[eachEnvironmentVariable].message !== '') {
				tableObj[eachEnvironmentVariable] = enviromentVariables[eachEnvironmentVariable].message
			} else {
				tableObj[eachEnvironmentVariable] = `FAILED - ${eachEnvironmentVariable} is required`
			}
		}

		tableData.push(tableObj)
	})

	console.log(tableData.toString())

	return {
		success: success,
	}
}<|MERGE_RESOLUTION|>--- conflicted
+++ resolved
@@ -256,12 +256,11 @@
 		optional: true,
 		default: 3600000,
 	},
-<<<<<<< HEAD
 	ALLOWED_IDLE_TIME: {
 		message: 'Require allowed idle time',
 		optional: true,
 		default: 0,
-=======
+	},
 	CHANGE_PASSWORD_TEMPLATE_CODE: {
 		message: 'Required change password email template code',
 		optional: false,
@@ -293,7 +292,6 @@
 		message: 'Required signed url expiration time in milliseconds',
 		optional: true,
 		default: 3600000,
->>>>>>> 8558d0ad
 	},
 }
 
