--- conflicted
+++ resolved
@@ -251,12 +251,7 @@
 				if (!genericUtils.isValidName(invitee.name)) {
 					invalidFields.push('name')
 				}
-<<<<<<< HEAD
 				if (!genericUtils.isValidEmail(invitee.email)) {
-=======
-
-				if (!utils.isValidEmail(invitee.email)) {
->>>>>>> ff1db4f9
 					invalidFields.push('email')
 				}
 
@@ -390,13 +385,8 @@
 
 							//remove user data from redis
 							const redisUserKey = common.redisUserPrefix + existingUser.id.toString()
-<<<<<<< HEAD
 							await cacheUtils.redisDel(redisUserKey)
 							invitee.statusOrUserId = 'success'
-=======
-							await utils.redisDel(redisUserKey)
-							invitee.statusOrUserId = 'Success'
->>>>>>> ff1db4f9
 						} else {
 							invitee.statusOrUserId = 'No updates needed. User details are already up to date'
 						}
