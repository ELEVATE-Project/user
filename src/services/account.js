--- conflicted
+++ resolved
@@ -1147,7 +1147,6 @@
 		// Validate organization registration code if provided
 		let domainDetails = null
 		if (bodyData.registration_code) {
-<<<<<<< HEAD
 			domainDetails = await organizationQueries.findOrgWithRegistrationCode(
 				{
 					tenant_code: tenantDetail.code,
@@ -1155,12 +1154,6 @@
 				},
 				{ isAdmin: true }
 			)
-=======
-			domainDetails = await organizationQueries.findOne({
-				tenant_code: tenantDetail.code,
-				registration_code: bodyData.registration_code.toLowerCase(),
-			})
->>>>>>> 8f3607d4
 
 			if (!domainDetails) {
 				return responses.failureResponse({
