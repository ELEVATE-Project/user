/**
 * name : account.js
 * author : Aman Gupta
 * created-date : 03-Nov-2021
 * Description : account helper.
 */

// Dependencies
const bcryptJs = require('bcryptjs')
const jwt = require('jsonwebtoken')
const _ = require('lodash')

const utilsHelper = require('@generics/utils')
const httpStatusCode = require('@generics/http-status')

const common = require('@constants/common')
const userQueries = require('@database/queries/users')
const organizationQueries = require('@database/queries/organization')
const notificationTemplateQueries = require('@database/queries/notificationTemplate')
const kafkaCommunication = require('@generics/kafka-communication')
const roleQueries = require('@database/queries/user-role')
const orgDomainQueries = require('@database/queries/orgDomain')
const userInviteQueries = require('@database/queries/orgUserInvite')
const entityTypeQueries = require('@database/queries/entityType')
const utils = require('@generics/utils')
const { Op } = require('sequelize')
const { removeDefaultOrgEntityTypes } = require('@generics/utils')
const UserCredentialQueries = require('@database/queries/userCredential')
const emailEncryption = require('@utils/emailEncryption')
const responses = require('@helpers/responses')
const userSessionsService = require('@services/user-sessions')

const tenantDomainQueries = require('@database/queries/tenantDomain')
const tenantQueries = require('@database/queries/tenants')
const userOrganizationQueries = require('@database/queries/userOrganization')
const userOrganizationRoleQueries = require('@database/queries/userOrganizationRole')
const { generateUniqueUsername } = require('@utils/usernameGenerator.js')
const UserTransformDTO = require('@dtos/userDTO')
const notificationUtils = require('@utils/notification')
const userHelper = require('@helpers/userHelper')
const { broadcastUserEvent } = require('@helpers/eventBroadcasterMain')

module.exports = class AccountHelper {
	/**
	 * create account
	 * @method
	 * @name create
	 * @param {Object} bodyData -request body contains user creation deatils.
	 * @param {String} bodyData.name - name of the user.
	 * @param {Boolean} bodyData.isAMentor - is a mentor or not .
	 * @param {String} bodyData.email - user email.
	 * @param {String} bodyData.password - user password.
	 * @param {Object} deviceInfo - Device information
	 * @returns {JSON} - returns account creation details.
	 */

	static async create(bodyData, deviceInfo, domain) {
		const projection = ['password']

		try {
			const notFoundResponse = (message) =>
				responses.failureResponse({
					message,
					statusCode: httpStatusCode.not_acceptable,
					responseCode: 'CLIENT_ERROR',
				})

			const tenantDomain = await tenantDomainQueries.findOne({ domain })
			if (!tenantDomain) {
				return notFoundResponse('TENANT_DOMAIN_NOT_FOUND_PING_ADMIN')
			}

			const tenantDetail = await tenantQueries.findOne({
				code: tenantDomain.tenant_code,
				status: common.ACTIVE_STATUS,
			})
			if (!tenantDetail) {
				return notFoundResponse('TENANT_NOT_FOUND_PING_ADMIN')
			}

			if (!bodyData.email && !bodyData.phone) {
				return responses.failureResponse({
					message: 'EMAIL_OR_PHONE_REQUIRED',
					statusCode: httpStatusCode.bad_request,
					responseCode: 'CLIENT_ERROR',
				})
			}

			let domainDetails = null

			if (bodyData.registration_code) {
				domainDetails = await organizationQueries.findOne({
					tenant_code: tenantDetail.code,
					registration_code: bodyData.registration_code,
				})

				if (!domainDetails) {
					return responses.failureResponse({
						message: 'INVALID_ORG_registration_code',
						statusCode: httpStatusCode.bad_request,
						responseCode: 'CLIENT_ERROR',
					})
				}
			}

			// Handle email encryption if provided
			let encryptedEmailId = null
			let plaintextEmailId = null
			if (bodyData.email) {
				plaintextEmailId = bodyData.email.toLowerCase()
				encryptedEmailId = emailEncryption.encrypt(plaintextEmailId)
				bodyData.email = encryptedEmailId
			}

			// Handle phone encryption if provided
			let encryptedPhoneNumber = null
			let plaintextPhoneNumber = null
			if (bodyData.phone && bodyData.phone_code) {
				plaintextPhoneNumber = bodyData.phone
				encryptedPhoneNumber = emailEncryption.encrypt(plaintextPhoneNumber)
				bodyData.phone = encryptedPhoneNumber
				bodyData.phone_code = bodyData.phone_code // Store phone_code separately
			}

			const criteria = []
			if (encryptedEmailId) criteria.push({ email: encryptedEmailId })
			if (encryptedPhoneNumber) criteria.push({ phone: encryptedPhoneNumber })
			if (bodyData.username) criteria.push({ username: bodyData.username })

			if (criteria.length === 0) {
				return // Skip if no criteria
			}

			// Check if user already exists with email or phone or username
			let user = await userQueries.findOne(
				{
					[Op.or]: criteria,
					password: { [Op.ne]: null },
					tenant_code: tenantDetail.code,
				},
				{
					attributes: ['id'],
				}
			)

			if (user) {
				return responses.failureResponse({
					message: 'USER_ALREADY_EXISTS',
					statusCode: httpStatusCode.not_acceptable,
					responseCode: 'CLIENT_ERROR',
				})
			}

			// OTP validation
			if (process.env.ENABLE_EMAIL_OTP_VERIFICATION === 'true') {
				let isOtpValid = false
				const providedOtp = bodyData.otp

				// Check email OTP if email is provided
				if (encryptedEmailId) {
					const emailRedisData = await utilsHelper.redisGet(encryptedEmailId)
					if (emailRedisData && emailRedisData.otp === providedOtp) {
						isOtpValid = true
					}
				}

				// Check phone OTP if phone is provided
				if (encryptedPhoneNumber) {
					const phoneRedisData = await utilsHelper.redisGet(bodyData.phone_code + encryptedPhoneNumber)
					if (phoneRedisData && phoneRedisData.otp === providedOtp) {
						isOtpValid = true
					}
				}

				if (!isOtpValid) {
					return responses.failureResponse({
						message: 'OTP_INVALID',
						statusCode: httpStatusCode.bad_request,
						responseCode: 'CLIENT_ERROR',
					})
				}
			}

			bodyData.password = utilsHelper.hashPassword(bodyData.password)
			if (!bodyData.username) {
				bodyData.username = await generateUniqueUsername(bodyData.name)
			}
			// Check user in invitee list
			let role,
				roles = []
			let invitedUserMatch = false
			let invitedUserId = null

			if (encryptedEmailId) {
				invitedUserId = await UserCredentialQueries.findOne(
					{
						email: encryptedEmailId,
						organization_user_invite_id: {
							[Op.ne]: null,
						},
						password: {
							[Op.eq]: null,
						},
					},
					{ attributes: ['organization_user_invite_id', 'organization_id'], raw: true }
				)
			}
			/* 			if (!invitedUserId && encryptedPhoneNumber) {
				invitedUserId = await UserCredentialQueries.findOne(
					{
						phone: encryptedPhoneNumber,
						organization_user_invite_id: {
							[Op.ne]: null,
						},
						password: {
							[Op.eq]: null,
						},
					},
					{ attributes: ['organization_user_invite_id', 'organization_id'], raw: true }
				)
			} */

			if (invitedUserId) {
				invitedUserMatch = await userInviteQueries.findOne({
					id: invitedUserId.organization_user_invite_id,
					organization_id: invitedUserId.organization_id,
				})
			}

			let isOrgAdmin = false
			if (invitedUserMatch) {
				bodyData.organization_id = invitedUserMatch.organization_id
				roles = invitedUserMatch.roles
				role = await roleQueries.findAll(
					{ id: invitedUserMatch.roles },
					{
						attributes: {
							exclude: ['created_at', 'updated_at', 'deleted_at'],
						},
					}
				)

				if (!role.length > 0) {
					return responses.failureResponse({
						message: 'ROLE_NOT_FOUND',
						statusCode: httpStatusCode.not_acceptable,
						responseCode: 'CLIENT_ERROR',
					})
				}

				const defaultRole = await roleQueries.findAll(
					{
						title: {
							[Op.in]: process.env.DEFAULT_ROLE.split(','),
						},
					},
					{
						attributes: {
							exclude: ['created_at', 'updated_at', 'deleted_at'],
						},
					}
				)

				let defaultRoles = defaultRole.map((userRoles) => {
					return userRoles.id
				})

				let roleTitles = _.map(role, 'title')
				if (!roleTitles.includes(common.MENTOR_ROLE)) {
					roles.push(...defaultRoles)
				}
				if (roleTitles.includes(common.ORG_ADMIN_ROLE)) {
					isOrgAdmin = true
				}

				roles = _.uniq(roles)
				bodyData.roles = roles
			} else {
				//find organization from email domain

				bodyData.tenant_code = tenantDetail.code

				//add default role as mentee
				role = await roleQueries.findAll(
					{
						title: {
							[Op.in]: process.env.DEFAULT_ROLE.split(','),
						},
						tenant_code: tenantDetail.code,
					},
					{
						attributes: {
							exclude: ['created_at', 'updated_at', 'deleted_at'],
						},
					}
				)

				if (!role) {
					return responses.failureResponse({
						message: 'ROLE_NOT_FOUND',
						statusCode: httpStatusCode.not_acceptable,
						responseCode: 'CLIENT_ERROR',
					})
				}

				roles = role.map((userRoles) => {
					return userRoles.id
				})
				bodyData.roles = roles
			}

			delete bodyData.role
			if (encryptedEmailId) bodyData.email = encryptedEmailId
			if (encryptedPhoneNumber) bodyData.phone = encryptedPhoneNumber

			if (!domainDetails) {
				const emailDomain = plaintextEmailId ? utilsHelper.extractDomainFromEmail(plaintextEmailId) : null

				domainDetails = emailDomain
					? await orgDomainQueries.findOne({
							domain: emailDomain,
							tenant_code: tenantDetail.code,
					  })
					: null
			}

			const organizationCode = domainDetails?.code || process.env.DEFAULT_ORGANISATION_CODE

			const [defaultOrg, userOrgDetails, modelName] = await Promise.all([
				organizationQueries.findOne(
					{ code: process.env.DEFAULT_ORGANISATION_CODE, tenant_code: tenantDetail.code },
					{ attributes: ['id'] }
				),
				organizationQueries.findOne(
					{ code: organizationCode, tenant_code: tenantDetail.code },
					{ attributes: ['id'] }
				),
				userQueries.getModelName(),
			])

			if (!defaultOrg || !userOrgDetails) {
				throw new Error('Default or user organization not found.')
			}

			const defaultOrgId = defaultOrg.id
			const userOrgId = userOrgDetails.id

			const [validationData, userModel] = await Promise.all([
				entityTypeQueries.findUserEntityTypesAndEntities({
					status: 'ACTIVE',
					organization_id: { [Op.in]: [userOrgId, defaultOrgId] },
					model_names: { [Op.contains]: [modelName] },
					tenant_code: tenantDetail.code,
				}),
				userQueries.getColumns(),
			])

			const prunedEntities = removeDefaultOrgEntityTypes(validationData, userOrgId)

			let res = utils.validateInput(bodyData, prunedEntities, await userQueries.getModelName())
			if (!res.success) {
				return responses.failureResponse({
					message: 'SESSION_CREATION_FAILED',
					statusCode: httpStatusCode.bad_request,
					responseCode: 'CLIENT_ERROR',
					result: res.errors,
				})
			}
			const restructuredData = utils.restructureBody(bodyData, prunedEntities, userModel)
			let metaData = restructuredData?.meta || {}
			const insertedUser = await userQueries.create(restructuredData)

			const userOrg = await userOrganizationQueries.create({
				user_id: insertedUser.id,
				organization_code: organizationCode,
				tenant_code: tenantDetail.code,
			})

			const insertedUserRoles = await Promise.all(
				bodyData.roles.map((roleId) =>
					userOrganizationRoleQueries.create({
						tenant_code: tenantDetail.code,
						user_id: insertedUser.id,
						organization_code: organizationCode,
						role_id: roleId,
					})
				)
			)

			const userCredentialsBody = {
				email: encryptedEmailId,
				//phone: encryptedPhoneNumber,
				//phone_code: bodyData.phone_code,
				password: bodyData.password,
				organization_id: 1,
				user_id: insertedUser.id,
			}
			let userCredentials
			if (invitedUserMatch) {
				userCredentials = await UserCredentialQueries.updateUser(
					{
						email: encryptedEmailId,
					},
					{ user_id: insertedUser.id, password: bodyData.password },
					{
						raw: true,
					}
				)
			} else {
				userCredentials = await UserCredentialQueries.create(userCredentialsBody)
			}
			/* FLOW STARTED: user login after registration */
			user = await userQueries.findUserWithOrganization(
				{ id: insertedUser.id, tenant_code: tenantDetail.code },
				{
					attributes: {
						exclude: projection,
					},
				}
			)

			const roleData = user.organizations[0].roles

			/**
			 * create user session entry and add session_id to token data
			 * Entry should be created first, the session_id has to be added to token creation data
			 */
			const userSessionDetails = await userSessionsService.createUserSession(
				user.id, // userid
				'', // refresh token
				'', // Access token
				deviceInfo
			)

			/**
			 * Based on user organisation id get user org parent Id value
			 * If parent org id is present then set it to tenant of user
			 * if not then set user organisation id to tenant
			 */

			/* 			let tenantDetails = await organizationQueries.findOne(
				{ id: user.organization_id },
				{ attributes: ['related_orgs'] }
			)

			const tenant_id =
<<<<<<< HEAD
				tenantDetails && tenantDetails.parent_id !== null ? tenantDetails.parent_id : user.organization_id */
=======
				tenantDetails && tenantDetails.related_orgs && tenantDetails.related_orgs.length > 0
					? tenantDetails.related_orgs[0]
					: user.organization_id
>>>>>>> d055b4ee

			const tokenDetail = {
				data: {
					id: user.id,
					name: user.name,
					session_id: userSessionDetails.result.id,
<<<<<<< HEAD
					organization_ids: user.organizations.map((org) => String(org.id)), // Convert to string
					organization_codes: user.organizations.map((org) => String(org.code)), // Convert to string
					tenant_code: tenantDetail.code,
					organizations: user.organizations,
=======
					organization_id: user.organization_id,
					roles: roleData,
					tenant_id: tenant_id,
					organization_ids: [String(user.organization_id)],
>>>>>>> d055b4ee
				},
			}

			//	user.user_roles = roleData

			// format the roles for email template
			let roleArray = []
			if (roleData.length > 0) {
				const mentorRoleExists = roleData.some((role) => role.title === common.MENTOR_ROLE)
				roleArray = _.map(roleData, 'title')
				if (mentorRoleExists) {
					_.remove(roleArray, (title) => title === common.MENTEE_ROLE)
				}
			}

			let roleToString =
				roleArray.length > 0
					? roleArray
							.map((role) => role.replace(/_/g, ' ').replace(/\b\w/g, (c) => c.toUpperCase()))
							.join(' and ')
					: ''

			const accessToken = utilsHelper.generateToken(
				tokenDetail,
				process.env.ACCESS_TOKEN_SECRET,
				common.accessTokenExpiry
			)

			const refreshToken = utilsHelper.generateToken(
				tokenDetail,
				process.env.REFRESH_TOKEN_SECRET,
				common.refreshTokenExpiry
			)

			/**
			 * This function call will do below things
			 * 1: create redis entry for the session
			 * 2: update user-session with token and refresh_token
			 */
			await userSessionsService.updateUserSessionAndsetRedisData(
				userSessionDetails.result.id,
				accessToken,
				refreshToken
			)

			// Delete Redis OTP entries
			if (encryptedEmailId) await utilsHelper.redisDel(encryptedEmailId)
			if (encryptedPhoneNumber) await utilsHelper.redisDel(bodyData.phone_code + encryptedPhoneNumber)

			if (isOrgAdmin) {
				let organization = await organizationQueries.findByPk(user.organization_id)
				const orgAdmins = _.uniq([...(organization.org_admin || []), user.id])
				await organizationQueries.update(
					{
						id: user.organization_id,
						tenant_code: tenantDetail.code,
					},
					{
						org_admin: orgAdmins,
					}
				)
			}

			const result = { access_token: accessToken, refresh_token: refreshToken, user }
			const templateData = await notificationTemplateQueries.findOneEmailTemplate(
				process.env.REGISTRATION_EMAIL_TEMPLATE_CODE,
				user.organization_id
			)

			if (plaintextEmailId) {
				notificationUtils.sendEmailNotification({
					emailId: plaintextEmailId,
					templateCode: process.env.REGISTRATION_EMAIL_TEMPLATE_CODE,
					variables: {
						name: bodyData.name,
						appName: tenantDetail.name,
						roles: roleToString || '',
						portalURL: tenantDomain.domain,
					},
					tenantCode: tenantDetail.code,
				})
			}

			// Send SMS notification with OTP if phone is provided
			if (plaintextPhoneNumber) {
				notificationUtils.sendSMSNotification({
					phoneNumber: plaintextPhoneNumber,
					templateCode: process.env.REGISTRATION_EMAIL_TEMPLATE_CODE,
					variables: {
						name: bodyData.name,
						appName: tenantDetail.name,
						roles: roleToString || '',
						portalURL: tenantDomain.domain,
					},
					tenantCode: tenantDetail.code,
				})
			}
			result.user = await utils.processDbResponse(result.user, prunedEntities)
			result.user.email = plaintextEmailId
			result.user.phone = plaintextPhoneNumber
			result.user.phone_code = bodyData.phone_code
			metaData = Object.fromEntries(
				Object.keys(metaData).map((metaKey) => [metaKey, result?.user?.[metaKey] ?? {}])
			)
			const eventBody = UserTransformDTO.eventBodyDTO({
				entity: 'user',
				eventType: 'create',
				entityId: result.user?.id,
				args: {
					created_by: result.user.id,
					name: result.user?.name,
					username: result.user?.username,
					email: result.user.email,
					phone: result.user?.phone,
					organizations: result.user?.organizations,
					tenant_code: result.user?.tenant_code,
					...metaData,
					status: insertedUser?.status || common.ACTIVE_STATUS,
					deleted: false,
					id: result.user.id,
				},
			})

			broadcastUserEvent('userEvents', { requestBody: eventBody, isInternal: true })

			return responses.successResponse({
				statusCode: httpStatusCode.created,
				message: 'USER_CREATED_SUCCESSFULLY',
				result,
			})
		} catch (error) {
			console.log(error)
			throw error
		}
	}

	/**
	 * login user account
	 * @method
	 * @name login
	 * @param {Object} bodyData -request body contains user login deatils.
	 * @param {String} bodyData.email - user email.
	 * @param {String} bodyData.password - user password.
	 * @param {Object} deviceInformation - device information
	 * @returns {JSON} - returns susccess or failure of login details.
	 */

	static async login(bodyData, deviceInformation, domain) {
		try {
			const notFoundResponse = (message) =>
				responses.failureResponse({
					message,
					statusCode: httpStatusCode.not_acceptable,
					responseCode: 'CLIENT_ERROR',
				})

			// Validate tenant domain
			const tenantDomain = await tenantDomainQueries.findOne({ domain })
			if (!tenantDomain) {
				return notFoundResponse('TENANT_DOMAIN_NOT_FOUND_PING_ADMIN')
			}

			// Validate tenant
			const tenantDetail = await tenantQueries.findOne({
				code: tenantDomain.tenant_code,
			})
			if (!tenantDetail) {
				return notFoundResponse('TENANT_NOT_FOUND_PING_ADMIN')
			}

			// Helper functions to detect identifier type
			const isEmail = (str) => /^[\w-\.]+@([\w-]+\.)+[\w-]{2,4}$/.test(str)
			const isPhone = (str) => /^\+?[1-9]\d{1,14}$/.test(str) // Adjust regex as needed
			const isUsername = (str) => /^[a-zA-Z0-9_]{3,30}$/.test(str)

			const identifier = bodyData.identifier?.toLowerCase()
			if (!identifier) {
				return responses.failureResponse({
					message: 'IDENTIFIER_REQUIRED',
					statusCode: httpStatusCode.bad_request,
					responseCode: 'CLIENT_ERROR',
				})
			}

			// Prepare query based on identifier type
			const query = {
				[Op.or]: [],
				password: { [Op.ne]: null },
				status: common.ACTIVE_STATUS,
				tenant_code: tenantDetail.code,
			}

			if (isEmail(identifier)) {
				query[Op.or].push({ email: emailEncryption.encrypt(identifier) })
			} else if (isPhone(identifier)) {
				query[Op.or].push({ phone: emailEncryption.encrypt(identifier), phone_code: bodyData.phone_code }) // Adjust if phone encryption differs
			} else {
				query[Op.or].push({ username: identifier })
			}
			// Find user
			const userInstance = await userQueries.findUserWithOrganization(query, {}, true)
			let user = userInstance ? userInstance.toJSON() : null

			if (!user) {
				return responses.failureResponse({
					message: 'IDENTIFIER_OR_PASSWORD_INVALID',
					statusCode: httpStatusCode.bad_request,
					responseCode: 'CLIENT_ERROR',
				})
			}

			// Check active session limit
			if (process.env.ALLOWED_ACTIVE_SESSIONS != null) {
				const activeSessionCount = await userSessionsService.activeUserSessionCounts(user.id)
				if (activeSessionCount >= process.env.ALLOWED_ACTIVE_SESSIONS) {
					return responses.failureResponse({
						message: 'ACTIVE_SESSION_LIMIT_EXCEEDED',
						statusCode: httpStatusCode.not_acceptable,
						responseCode: 'CLIENT_ERROR',
					})
				}
			}

<<<<<<< HEAD
			// Verify password
			const isPasswordCorrect = bcryptJs.compareSync(bodyData.password, user.password)
=======
			let roles = await roleQueries.findAll(
				{ id: user.roles, status: common.ACTIVE_STATUS },
				{
					attributes: {
						exclude: ['created_at', 'updated_at', 'deleted_at', 'translations'],
					},
				}
			)
			if (!roles) {
				return responses.failureResponse({
					message: 'ROLE_NOT_FOUND',
					statusCode: httpStatusCode.not_acceptable,
					responseCode: 'CLIENT_ERROR',
				})
			}

			user.user_roles = roles

			const isPasswordCorrect = bcryptJs.compareSync(bodyData.password, userCredentials.password)
>>>>>>> d055b4ee
			if (!isPasswordCorrect) {
				return responses.failureResponse({
					message: 'IDENTIFIER_OR_PASSWORD_INVALID',
					statusCode: httpStatusCode.bad_request,
					responseCode: 'CLIENT_ERROR',
				})
			}

			// Create user session
			const userSessionDetails = await userSessionsService.createUserSession(user.id, '', '', deviceInformation)

			// Determine tenant ID
			/* 			let tenantDetails = await organizationQueries.findOne(
				{ id: user.organization_id },
				{ attributes: ['related_orgs'] }
			)
			const tenant_id =
<<<<<<< HEAD
				tenantDetails && tenantDetails.parent_id !== null ? tenantDetails.parent_id : user.organization_id
 */
			// Transform user data
			user = UserTransformDTO.transform(user)
=======
				tenantDetails && tenantDetails.related_orgs && tenantDetails.related_orgs.length > 0
					? tenantDetails.related_orgs[0]
					: user.organization_id

>>>>>>> d055b4ee
			const tokenDetail = {
				data: {
					id: user.id,
					name: user.name,
					session_id: userSessionDetails.result.id,
<<<<<<< HEAD
					organization_ids: user.organizations.map((org) => String(org.id)), // Convert to string
					organization_codes: user.organizations.map((org) => String(org.code)), // Convert to string					// tenant_id: tenant_id,
					tenant_code: tenantDetail.code,
					organizations: user.organizations,
=======
					organization_id: user.organization_id,
					roles: roles,
					tenant_id: tenant_id,
					organization_ids: [String(user.organization_id)],
>>>>>>> d055b4ee
				},
			}

			// Generate tokens
			const accessToken = utilsHelper.generateToken(
				tokenDetail,
				process.env.ACCESS_TOKEN_SECRET,
				common.accessTokenExpiry
			)
			const refreshToken = utilsHelper.generateToken(
				tokenDetail,
				process.env.REFRESH_TOKEN_SECRET,
				common.refreshTokenExpiry
			)

			delete user.password

			// Fetch default organization and validation data
			let defaultOrg = await organizationQueries.findOne(
				{ code: process.env.DEFAULT_ORGANISATION_CODE, tenant_code: tenantDetail.code },
				{ attributes: ['id'] }
			)
			let defaultOrgId = defaultOrg.id
			const modelName = await userQueries.getModelName()

			let validationData = await entityTypeQueries.findUserEntityTypesAndEntities({
				status: 'ACTIVE',
				organization_id: {
					[Op.in]: [user.organization_id, defaultOrgId],
				},
				tenant_code: tenantDetail.code,
				model_names: { [Op.contains]: [modelName] },
			})

			const prunedEntities = removeDefaultOrgEntityTypes(validationData, user.organization_id)
			user = await utils.processDbResponse(user, prunedEntities)

			if (user && user.image) {
				user.image = await utils.getDownloadableUrl(user.image)
			}

			// Return original identifier (email, phone, or username)
			user.identifier = identifier
			const result = { access_token: accessToken, refresh_token: refreshToken, user }

			// Update session and Redis
			await userSessionsService.updateUserSessionAndsetRedisData(
				userSessionDetails.result.id,
				accessToken,
				refreshToken
			)

			return responses.successResponse({
				statusCode: httpStatusCode.ok,
				message: 'LOGGED_IN_SUCCESSFULLY',
				result,
			})
		} catch (error) {
			console.log(error)
			throw error
		}
	}

	/**
	 * logout user account
	 * @method
	 * @name logout
	 * @param {Object} req -request data.
	 * @param {Integer} user_id - user id.
	 * @param {Integer} organization_id - organization id.
	 * @param {string} bodyData.refresh_token - refresh token.
	 * @returns {JSON} - returns accounts loggedout information.
	 */

	static async logout(bodyData, user_id, organization_id, userSessionId, tenantCode) {
		try {
			const user = await userQueries.findOne({ id: user_id, tenant_code: tenantCode })
			if (!user) {
				return responses.failureResponse({
					message: 'USER_NOT_FOUND',
					statusCode: httpStatusCode.unauthorized,
					responseCode: 'UNAUTHORIZED',
				})
			}
			/**
			 * Aquire user session_id based on the requests
			 */
			let userSessions = []
			if (bodyData.userSessionIds && bodyData.userSessionIds.length > 0) {
				userSessions = bodyData.userSessionIds
			} else {
				userSessions.push(userSessionId)
			}

			await userSessionsService.removeUserSessions(userSessions)

			return responses.successResponse({
				statusCode: httpStatusCode.ok,
				message: 'LOGGED_OUT_SUCCESSFULLY',
			})
		} catch (error) {
			console.log(error)
			throw error
		}
	}

	/**
	 * generate token
	 * @method
	 * @name generateToken
	 * @param {Object} bodyData -request data.
	 * @param {string} bodyData.refresh_token - refresh token.
	 * @returns {JSON} - returns access token info
	 */

	static async generateToken(bodyData) {
		let decodedToken
		try {
			decodedToken = jwt.verify(bodyData.refresh_token, process.env.REFRESH_TOKEN_SECRET)
		} catch (error) {
			/* If refresh token is expired */
			error.statusCode = httpStatusCode.unauthorized
			error.message = 'REFRESH_TOKEN_EXPIRED'
			throw error
		}

		const user = await userQueries.findByPk(decodedToken.data.id)

		/* Check valid user */
		if (!user) {
			return responses.failureResponse({
				message: 'USER_NOT_FOUND',
				statusCode: httpStatusCode.bad_request,
				responseCode: 'CLIENT_ERROR',
			})
		}

		/* check if redis data is present*/
		// Get redis key for session
		const sessionId = decodedToken.data.session_id.toString()

		// Get data from redis
		let redisData = (await utilsHelper.redisGet(sessionId)) || {}

		// if idle time set to infinity then db check should be done
		if (!Object.keys(redisData).length && process.env.ALLOWED_IDLE_TIME == null) {
			const userSessionData = await userSessionsService.findUserSession(
				{
					id: decodedToken.data.session_id,
				},
				{
					attributes: ['refresh_token'],
				}
			)
			if (!userSessionData) {
				return responses.failureResponse({
					message: 'REFRESH_TOKEN_NOT_FOUND',
					statusCode: httpStatusCode.unauthorized,
					responseCode: 'CLIENT_ERROR',
				})
			}
			redisData.refreshToken = userSessionData[0].refresh_token
		}

		// If data is not in redis, token is invalid
		if (!redisData || redisData.refreshToken !== bodyData.refresh_token) {
			return responses.failureResponse({
				message: 'REFRESH_TOKEN_NOT_FOUND',
				statusCode: httpStatusCode.unauthorized,
				responseCode: 'CLIENT_ERROR',
			})
		}

		/* Generate new access token */
		const accessToken = utilsHelper.generateToken(
			{ data: decodedToken.data },
			process.env.ACCESS_TOKEN_SECRET,
			common.accessTokenExpiry
		)

		/**
		 * When idle tine is infinity set TTL to access token expiry
		 * If not redis data won't expire and timeout session will show as active in listing
		 */
		let expiryTime = process.env.ALLOWED_IDLE_TIME
		if (process.env.ALLOWED_IDLE_TIME == null) {
			expiryTime = utilsHelper.convertDurationToSeconds(common.accessTokenExpiry)
		}
		redisData.accessToken = accessToken
		const res = await utilsHelper.redisSet(sessionId, redisData, expiryTime)

		// update user-sessions with access token
		let check = await userSessionsService.updateUserSession(
			{
				id: decodedToken.data.id,
			},
			{
				token: accessToken,
			}
		)
		return responses.successResponse({
			statusCode: httpStatusCode.ok,
			message: 'ACCESS_TOKEN_GENERATED_SUCCESSFULLY',
			result: { access_token: accessToken },
		})
	}

	/**
	 * generate otp
	 * @method
	 * @name generateOtp
	 * @param {Object} bodyData -request data.
	 * @param {string} bodyData.email - user email.
	 * @param {string} bodyData.password - user email.
	 * @returns {JSON} - returns otp success response
	 */

	static async generateOtp(bodyData, domain) {
		try {
			const notFoundResponse = (message) =>
				responses.failureResponse({
					message,
					statusCode: httpStatusCode.not_acceptable,
					responseCode: 'CLIENT_ERROR',
				})

			// Validate tenant domain
			const tenantDomain = await tenantDomainQueries.findOne({ domain })
			if (!tenantDomain) {
				return notFoundResponse('TENANT_DOMAIN_NOT_FOUND_PING_ADMIN')
			}

			// Validate tenant
			const tenantDetail = await tenantQueries.findOne({
				code: tenantDomain.tenant_code,
			})
			if (!tenantDetail) {
				return notFoundResponse('TENANT_NOT_FOUND_PING_ADMIN')
			}
			const identifier = bodyData.identifier?.toLowerCase()
			if (!identifier) {
				return responses.failureResponse({
					message: 'IDENTIFIER_REQUIRED',
					statusCode: httpStatusCode.bad_request,
					responseCode: 'CLIENT_ERROR',
				})
			}

			// Helper functions to detect identifier type
			const isEmail = (str) => /^[\w-\.]+@([\w-]+\.)+[\w-]{2,4}$/.test(str)
			const isPhone = (str) => /^\+?[1-9]\d{1,14}$/.test(str) // Adjust regex as needed
			const isUsername = (str) => /^[a-zA-Z0-9_-]{3,30}$/.test(str)

			// Prepare query based on identifier type
			const query = {
				[Op.or]: [],
				password: { [Op.ne]: null },
				status: common.ACTIVE_STATUS,
				tenant_code: tenantDetail.code,
			}

			let encryptedIdentifier
			if (isEmail(identifier)) {
				encryptedIdentifier = emailEncryption.encrypt(identifier)
				query[Op.or].push({ email: encryptedIdentifier })
			} else if (isPhone(identifier)) {
				encryptedIdentifier = emailEncryption.encrypt(identifier) // Adjust if phone encryption differs
				query[Op.or].push({ phone: encryptedIdentifier, phone_code: bodyData.phone_code })
			} else if (isUsername(identifier)) {
				encryptedIdentifier = identifier // Username is not encrypted
				query[Op.or].push({ username: identifier })
			} else {
				return responses.failureResponse({
					message: 'INVALID_IDENTIFIER_FORMAT',
					statusCode: httpStatusCode.bad_request,
					responseCode: 'CLIENT_ERROR',
				})
			}

			const user = await userQueries.findOne(query)

			if (!user) {
				return responses.failureResponse({
					statusCode: httpStatusCode.not_found,
					message: 'ACCOUNT_NOT_FOUND',
					responseCode: 'CLIENT_ERROR',
				})
			}

			const userData = await utilsHelper.redisGet(user.username)

			const [otp, isNew] =
				userData && userData.action === 'forgetpassword'
					? [userData.otp, false]
					: [utils.generateSecureOTP(), true]
			if (isNew) {
				const redisData = {
					verify: user.username,
					action: 'forgetpassword',
					otp,
				}
				const res = await utilsHelper.redisSet(user.username, redisData, common.otpExpirationTime)
				if (res !== 'OK')
					return responses.failureResponse({
						message: 'UNABLE_TO_SEND_OTP',
						statusCode: httpStatusCode.internal_server_error,
						responseCode: 'SERVER_ERROR',
					})
			}
			if (user.email) {
				notificationUtils.sendEmailNotification({
					emailId: emailEncryption.decrypt(user.email),
					templateCode: process.env.OTP_EMAIL_TEMPLATE_CODE,
					variables: { name: user.name, otp },
					tenantCode: tenantDetail.code,
				})
			}

			// Send SMS notification with OTP if phone is provided
			if (user.phone) {
				notificationUtils.sendSMSNotification({
					phoneNumber: emailEncryption.decrypt(user.phone),
					templateCode: process.env.OTP_EMAIL_TEMPLATE_CODE,
					variables: { app_name: tenantDetail.name, otp },
					tenantCode: tenantDetail.code,
				})
			}

			if (process.env.APPLICATION_ENV === 'development') console.log('DEV OTP->', { otp, isNew })
			return responses.successResponse({
				statusCode: httpStatusCode.ok,
				message: 'OTP_SENT_SUCCESSFULLY',
			})
		} catch (error) {
			console.log(error)
			throw error
		}
	}

	/**
	 * otp to verify user during registration
	 * @method
	 * @name registrationOtp
	 * @param {Object} bodyData -request data.
	 * @param {string} bodyData.email - user email.
	 * @returns {JSON} - returns otp success response
	 */

	static async registrationOtp(bodyData, domain) {
		// Helper function for consistent not found responses
		const notFoundResponse = (message) => {
			return responses.failureResponse({
				message,
				statusCode: httpStatusCode.not_acceptable,
				responseCode: 'CLIENT_ERROR',
			})
		}

		// Validate tenant and domain
		const tenantDomain = await tenantDomainQueries.findOne({ domain })
		if (!tenantDomain) {
			return notFoundResponse('TENANT_DOMAIN_NOT_FOUND_PING_ADMIN')
		}

		const tenantDetail = await tenantQueries.findOne({
			code: tenantDomain.tenant_code,
			status: common.ACTIVE_STATUS,
		})
		if (!tenantDetail) {
			return notFoundResponse('TENANT_NOT_FOUND_PING_ADMIN')
		}

		// Validate that at least one contact method is provided
		if (!bodyData.email && !bodyData.phone) {
			return responses.failureResponse({
				message: 'EMAIL_OR_PHONE_REQUIRED',
				statusCode: httpStatusCode.bad_request,
				responseCode: 'CLIENT_ERROR',
			})
		}

		// Validate organization registration code if provided
		let domainDetails = null
		if (bodyData.registration_code) {
			domainDetails = await organizationQueries.findOne({
				tenant_code: tenantDetail.code,
				registration_code: bodyData.registration_code,
			})

			if (!domainDetails) {
				return responses.failureResponse({
					message: 'INVALID_ORG_registration_code',
					statusCode: httpStatusCode.bad_request,
					responseCode: 'CLIENT_ERROR',
				})
			}
		}

		// Process email information
		let encryptedEmailId = null
		let plaintextEmailId = null
		if (bodyData.email) {
			plaintextEmailId = bodyData.email.toLowerCase()
			encryptedEmailId = emailEncryption.encrypt(plaintextEmailId)
			bodyData.email = encryptedEmailId
		}

		// Process phone information
		let encryptedPhoneNumber = null
		let plaintextPhoneNumber = null
		if (bodyData.phone && bodyData.phone_code) {
			plaintextPhoneNumber = bodyData.phone
			encryptedPhoneNumber = emailEncryption.encrypt(plaintextPhoneNumber)
			bodyData.phone = encryptedPhoneNumber
		}

		// Check if user already exists with email or phone or username
		const criteria = []
		if (encryptedEmailId) criteria.push({ email: encryptedEmailId })
		if (encryptedPhoneNumber) criteria.push({ phone: encryptedPhoneNumber })
		if (bodyData.username) criteria.push({ username: bodyData.username })

		if (criteria.length === 0) {
			return // Skip if no criteria
		}

		// Check if user already exists with email or phone or username
		let user = await userQueries.findOne(
			{
				[Op.or]: criteria,
				password: { [Op.ne]: null },
				tenant_code: tenantDetail.code,
			},
			{
				attributes: ['id'],
			}
		)

		// Return error if user already exists
		if (user) {
			return responses.failureResponse({
				message: 'USER_ALREADY_EXISTS',
				statusCode: httpStatusCode.not_acceptable,
				responseCode: 'CLIENT_ERROR',
			})
		}

		// Generate or retrieve OTP
		let emailUserData = encryptedEmailId ? await utilsHelper.redisGet(encryptedEmailId) : null
		let phoneUserData =
			encryptedPhoneNumber && bodyData.phone_code
				? await utilsHelper.redisGet(bodyData.phone_code + encryptedPhoneNumber)
				: null

		// Use existing OTP if already in progress, otherwise generate a new one
		const userData = emailUserData || phoneUserData
		// Usage: [generateSecureOTP(), true]

		const [otp, isNew] =
			userData && userData.action === 'signup' ? [userData.otp, false] : [utils.generateSecureOTP(), true]

		// Store OTP data in redis if it's new
		if (isNew) {
			const redisData = {
				verify: encryptedEmailId || encryptedPhoneNumber,
				action: 'signup',
				otp,
			}

			let redisSetResults = []

			// Store OTP for email if provided
			if (encryptedEmailId) {
				const emailResult = await utilsHelper.redisSet(encryptedEmailId, redisData, common.otpExpirationTime)
				redisSetResults.push(emailResult)
			}

			// Store OTP for phone if provided
			if (encryptedPhoneNumber && bodyData.phone_code) {
				const phoneResult = await utilsHelper.redisSet(
					bodyData.phone_code + encryptedPhoneNumber,
					redisData,
					common.otpExpirationTime
				)
				redisSetResults.push(phoneResult)
			}

			// Check if storing in Redis was successful
			if (!redisSetResults.includes('OK')) {
				return responses.failureResponse({
					message: 'UNABLE_TO_SEND_OTP',
					statusCode: httpStatusCode.internal_server_error,
					responseCode: 'SERVER_ERROR',
				})
			}
		}

		// Send email notification with OTP if email is provided
		if (plaintextEmailId) {
			notificationUtils.sendEmailNotification({
				emailId: plaintextEmailId,
				templateCode: process.env.REGISTRATION_OTP_EMAIL_TEMPLATE_CODE,
				variables: { name: bodyData.name || plaintextEmailId, otp },
				tenantCode: tenantDetail.code,
			})
		}

		// Send SMS notification with OTP if phone is provided
		if (plaintextPhoneNumber && bodyData.phone_code) {
			notificationUtils.sendSMSNotification({
				phoneNumber: plaintextPhoneNumber,
				templateCode: process.env.REGISTRATION_OTP_EMAIL_TEMPLATE_CODE,
				variables: { app_name: tenantDetail.name, otp },
				tenantCode: tenantDetail.code,
			})
		}

		// Log OTP in development environment for testing
		if (process.env.APPLICATION_ENV === 'development') {
			console.log('DEV OTP:', otp)
		}

		// Return success response
		return responses.successResponse({
			statusCode: httpStatusCode.ok,
			message: 'REGISTRATION_OTP_SENT_SUCCESSFULLY',
		})
	}

	/**
	 * Reset password
	 * @method
	 * @name resetPassword
	 * @param {Object} req -request data.
	 * @param {string} bodyData.email - user email.
	 * @param {string} bodyData.otp - user otp.
	 * @param {string} bodyData.password - user password.
	 * @returns {JSON} - returns password reset response
	 */

	static async resetPassword(bodyData, deviceInfo, domain) {
		const projection = ['location']
		try {
			const notFoundResponse = (message) =>
				responses.failureResponse({
					message,
					statusCode: httpStatusCode.not_acceptable,
					responseCode: 'CLIENT_ERROR',
				})

			// Validate tenant domain
			const tenantDomain = await tenantDomainQueries.findOne({ domain })
			if (!tenantDomain) {
				return notFoundResponse('TENANT_DOMAIN_NOT_FOUND_PING_ADMIN')
			}

			// Validate tenant
			const tenantDetail = await tenantQueries.findOne({
				code: tenantDomain.tenant_code,
			})
			if (!tenantDetail) {
				return notFoundResponse('TENANT_NOT_FOUND_PING_ADMIN')
			}
			const identifier = bodyData.identifier?.toLowerCase()
			if (!identifier) {
				return responses.failureResponse({
					message: 'IDENTIFIER_REQUIRED',
					statusCode: httpStatusCode.bad_request,
					responseCode: 'CLIENT_ERROR',
				})
			}

			// Helper functions to detect identifier type
			const isEmail = (str) => /^[\w-\.]+@([\w-]+\.)+[\w-]{2,4}$/.test(str)
			const isPhone = (str) => /^\+?[1-9]\d{1,14}$/.test(str) // Adjust regex as needed
			const isUsername = (str) => /^[a-zA-Z0-9_-]{3,30}$/.test(str)

			// Prepare query based on identifier type
			const query = {
				[Op.or]: [],
				password: { [Op.ne]: null },
				status: common.ACTIVE_STATUS,
				tenant_code: tenantDetail.code,
			}

			let encryptedIdentifier
			if (isEmail(identifier)) {
				encryptedIdentifier = emailEncryption.encrypt(identifier)
				query[Op.or].push({ email: encryptedIdentifier })
			} else if (isPhone(identifier)) {
				encryptedIdentifier = emailEncryption.encrypt(identifier) // Adjust if phone encryption differs
				query[Op.or].push({ phone: encryptedIdentifier, phone_code: bodyData.phone_code })
			} else if (isUsername(identifier)) {
				encryptedIdentifier = identifier // Username is not encrypted
				query[Op.or].push({ username: identifier })
			} else {
				return responses.failureResponse({
					message: 'INVALID_IDENTIFIER_FORMAT',
					statusCode: httpStatusCode.bad_request,
					responseCode: 'CLIENT_ERROR',
				})
			}

			// Validate OTP in Redis

			// Find user details
			let user = await userQueries.findUserWithOrganization(
				query,
				{
					attributes: {
						exclude: projection,
					},
				},
				true
			)
			if (!user) {
				return responses.failureResponse({
					message: 'RESET_OTP_INVALID',
					statusCode: httpStatusCode.bad_request,
					responseCode: 'CLIENT_ERROR',
				})
			}

			const redisData = await utilsHelper.redisGet(user.username)
			if (!redisData || redisData.otp != bodyData.otp) {
				return responses.failureResponse({
					message: 'RESET_OTP_INVALID',
					statusCode: httpStatusCode.bad_request,
					responseCode: 'CLIENT_ERROR',
				})
			}

			// Validate user roles
			/* 			let roles = await roleQueries.findAll({
				id: user.roles,
				status: common.ACTIVE_STATUS,
				tenant_code: tenantDetail.code,
			})
			if (!roles) {
				return responses.failureResponse({
					message: 'ROLE_NOT_FOUND',
					statusCode: httpStatusCode.not_acceptable,
					responseCode: 'CLIENT_ERROR',
				})
			}
			user.user_roles = roles */

			// Check if new password is same as old
			const isPasswordSame = bcryptJs.compareSync(bodyData.password, user.password)
			if (isPasswordSame) {
				return responses.failureResponse({
					message: 'RESET_PREVIOUS_PASSWORD',
					statusCode: httpStatusCode.bad_request,
					responseCode: 'CLIENT_ERROR',
				})
			}

			// Hash new password
			bodyData.password = utilsHelper.hashPassword(bodyData.password)

			// Create user session
			const userSessionDetails = await userSessionsService.createUserSession(user.id, '', '', deviceInfo)
			user = UserTransformDTO.transform(user) // Transform the data
			const tokenDetail = {
				data: {
					id: user.id,
					name: user.name,
					session_id: userSessionDetails.result.id,
					organization_ids: user.organizations.map((org) => String(org.id)), // Convert to string
					organization_codes: user.organizations.map((org) => String(org.code)), // Convert to string					// tenant_id: tenant_id,
					tenant_code: tenantDetail.code,
					organizations: user.organizations,
				},
			}

			// Generate tokens
			const accessToken = utilsHelper.generateToken(
				tokenDetail,
				process.env.ACCESS_TOKEN_SECRET,
				common.accessTokenExpiry
			)
			const refreshToken = utilsHelper.generateToken(
				tokenDetail,
				process.env.REFRESH_TOKEN_SECRET,
				common.refreshTokenExpiry
			)

			// Update user credentials
			await userQueries.updateUser(
				{ id: user.id, tenant_code: tenantDetail.code },
				{ password: bodyData.password }
			)
			await utilsHelper.redisDel(encryptedIdentifier)

			// Clean up user data
			delete user.password
			delete user.otpInfo

			// Fetch default organization and validation data
			let defaultOrg = await organizationQueries.findOne(
				{ code: process.env.DEFAULT_ORGANISATION_CODE, tenant_code: tenantDetail.code },
				{ attributes: ['id'] }
			)
			let defaultOrgId = defaultOrg.id
			const modelName = await userQueries.getModelName()

			let validationData = await entityTypeQueries.findUserEntityTypesAndEntities({
				status: 'ACTIVE',
				organization_id: {
					[Op.in]: [user.organization_id, defaultOrgId],
				},
				model_names: { [Op.contains]: [modelName] },
				tenant_code: tenantDetail.code,
			})

			const prunedEntities = removeDefaultOrgEntityTypes(validationData, user.organization_id)
			user = await utils.processDbResponse(user, prunedEntities)

			// Handle user image
			if (user && user.image) {
				user.image = await utils.getDownloadableUrl(user.image)
			}

			// Return original identifier
			user.identifier = identifier

			/**update a new session entry with redis insert */
			/**
			 * This function call will do below things
			 * 1: create redis entry for the session
			 * 2: update user-session with token and refresh_token
			 */
			await userSessionsService.updateUserSessionAndsetRedisData(
				userSessionDetails.result.id,
				accessToken,
				refreshToken
			)

			const result = { access_token: accessToken, refresh_token: refreshToken, user }
			return responses.successResponse({
				statusCode: httpStatusCode.ok,
				message: 'PASSWORD_RESET_SUCCESSFULLY',
				result,
			})
		} catch (error) {
			console.log(error)
			throw error
		}
	}

	/**
	 * Account List
	 * @method
	 * @name list method post
	 * @param {Object} req -request data.
	 * @param {Array} userIds -contains userIds.
	 * @returns {JSON} - all accounts data
	 *
	 *
	 * User list.
	 * @method
	 * @name list method get
	 * @param {Boolean} userType - mentor/mentee.
	 * @param {Number} page - page No.
	 * @param {Number} limit - page limit.
	 * @param {String} search - search field.
	 * @returns {JSON} - List of users
	 */
	static async list(params, tenantCode) {
		try {
			if (params?.body?.userIds) {
				const userIds = params.body.userIds

				const userIdsNotFoundInRedis = []
				const userDetailsFoundInRedis = []

				// Fetch user details from Redis in parallel
				await Promise.all(
					userIds.map(async (userId) => {
						const redisKey = `${common.redisUserPrefix}${tenantCode}_${userId}`
						let userDetails = await utilsHelper.redisGet(redisKey)

						if (!userDetails) {
							userIdsNotFoundInRedis.push(userId)
						} else {
							if (userDetails.image) {
								userDetails.image_cloud_path = userDetails.image
								userDetails.image = await utils.getDownloadableUrl(userDetails.image)
							}
							userDetailsFoundInRedis.push(userDetails)
						}
					})
				)

				let users = []
				// Only query DB if needed
				if (userIdsNotFoundInRedis.length > 0) {
					const filterQuery = { id: userIdsNotFoundInRedis }

					const options = {
						attributes: { exclude: ['password', 'refresh_tokens'] },
						// Add paranoid option based on internal access token and query param
						paranoid: !(
							params.headers.internal_access_token && params.query?.exclude_deleted_records === 'false'
						),
					}

					users = await userQueries.findAllUserWithOrganization(filterQuery, options, tenantCode)

					// Handle decryption and image URL for DB users
					await Promise.all(
						users.map(async (user) => {
							user.email = emailEncryption.decrypt(user.email)
							if (user.image) {
								user.image_cloud_path = user.image
								user.image = await utils.getDownloadableUrl(user.image)
							}
						})
					)
				}

				return responses.successResponse({
					statusCode: httpStatusCode.ok,
					message: 'USERS_FETCHED_SUCCESSFULLY',
					result: [...users, ...userDetailsFoundInRedis],
				})
			} else {
				let role = await roleQueries.findOne(
					{ title: params.query.type.toLowerCase() },
					{
						attributes: ['id'],
					}
				)

				let users = await userQueries.listUsers(
					role && role.id ? role.id : '',
					params.query.organization_id ? params.query.organization_id : '',
					params.pageNo,
					params.pageSize,
					params.searchText,
					tenantCode
				)
				let foundKeys = {}
				let result = []

				/* Required to resolve all promises first before preparing response object else sometime 
				it will push unresolved promise object if you put this logic in below for loop */

				await Promise.all(
					users.data.map(async (user) => {
						/* Assigned image url from the stored location */
						if (user.image) {
							user['image_cloud_path'] = user.image
							user.image = await utilsHelper.getDownloadableUrl(user.image)
						}
						return user
					})
				)
				if (users.count == 0) {
					return responses.successResponse({
						statusCode: httpStatusCode.ok,
						message: 'USER_LIST',
						result: {
							data: [],
							count: 0,
						},
					})
				}

				for (let user of users.data) {
					let firstChar = user.name.charAt(0)
					firstChar = firstChar.toUpperCase()

					if (!foundKeys[firstChar]) {
						result.push({
							key: firstChar,
							values: [user],
						})
						foundKeys[firstChar] = result.length
					} else {
						let index = foundKeys[firstChar] - 1
						result[index].values.push(user)
					}
				}

				const sortedData = _.sortBy(result, 'key') || []

				return responses.successResponse({
					statusCode: httpStatusCode.ok,
					message: 'USER_LIST',
					result: {
						data: sortedData,
						count: users.count,
					},
				})
			}
		} catch (error) {
			console.log(error)
			throw error
		}
	}

	/**
	 * Accept term and condition
	 * @method
	 * @name acceptTermsAndCondition
	 * @param {string} userId - userId.
	 * @returns {JSON} - returns accept the term success response
	 */
	static async acceptTermsAndCondition(userId, orgId) {
		try {
			const user = await userQueries.findByPk(userId)

			if (!user) {
				return responses.failureResponse({
					message: 'USER_DOESNOT_EXISTS',
					statusCode: httpStatusCode.bad_request,
					responseCode: 'CLIENT_ERROR',
				})
			}

			await userQueries.updateUser(
				{ id: userId, organization_id: orgId },
				{ has_accepted_terms_and_conditions: true }
			)
			await utilsHelper.redisDel(common.redisUserPrefix + userId.toString())

			return responses.successResponse({
				statusCode: httpStatusCode.ok,
				message: 'USER_UPDATED_SUCCESSFULLY',
			})
		} catch (error) {
			throw error
		}
	}

	/**
	 * Delete own account
	 * @method
	 * @name deleteOwnAccount
	 * @param {Object} req - request object
	 * @returns {JSON} - delete user response
	 */
	static async deleteOwnAccount(userId, bodyData, tenantCode) {
		try {
			const user = await userQueries.findOne({ id: userId, tenant_code: tenantCode })

			if (!user) {
				return responses.failureResponse({
					message: 'USER_NOT_FOUND',
					statusCode: httpStatusCode.bad_request,
					responseCode: 'CLIENT_ERROR',
				})
			}
			const isPasswordCorrect = bcryptJs.compareSync(bodyData.password, user.password)

			if (!isPasswordCorrect) {
				return responses.failureResponse({
					message: 'IDENTIFIER_OR_PASSWORD_INVALID',
					statusCode: httpStatusCode.bad_request,
					responseCode: 'CLIENT_ERROR',
				})
			}

			const result = await userHelper.deleteUser(userId, user)

			const eventBody = UserTransformDTO.deleteEventBodyDTO({
				entity: 'user',
				eventType: 'delete',
				entityId: userId,
				args: {
					created_by: userId,
					username: result.user?.username,
					tenant_code: user?.tenant_code,
					status: 'DELETED',
					deleted: true,
					id: userId,
				},
			})

			broadcastUserEvent('userEvents', { requestBody: eventBody, isInternal: true })

			return responses.successResponse({
				statusCode: httpStatusCode.ok,
				message: result.message,
			})
		} catch (error) {
			throw error
		}
	}
	/**
	 * Update role of user
	 * @method
	 * @name changeRole
	 * @param {string} bodyData.email - email of user.
	 * @param {string} bodyData.role - role of user.
	 * @returns {JSON} change role success response
	 */
	static async changeRole(bodyData) {
		try {
			const plaintextEmailId = bodyData.email.toLowerCase()
			const encryptedEmailId = emailEncryption.encrypt(plaintextEmailId)
			let role = await roleQueries.findOne({ title: bodyData.role.toLowerCase() })
			if (!role) {
				return responses.failureResponse({
					message: 'ROLE_NOT_FOUND',
					statusCode: httpStatusCode.bad_request,
					responseCode: 'CLIENT_ERROR',
				})
			}
			const userCredentials = await UserCredentialQueries.findOne({
				email: encryptedEmailId,
				password: {
					[Op.ne]: null,
				},
			})
			if (!userCredentials) {
				return responses.failureResponse({
					message: 'USER_NOT_FOUND',
					statusCode: httpStatusCode.bad_request,
					responseCode: 'CLIENT_ERROR',
				})
			}
			const [affectedRows] = await userQueries.updateUser(
				{ id: userCredentials.user_id, organization_id: userCredentials.organization_id },
				{ role_id: role.id }
			)
			/* If user doc not updated  */
			if (affectedRows == 0) {
				return responses.failureResponse({
					message: 'USER_DOESNOT_EXISTS',
					statusCode: httpStatusCode.bad_request,
					responseCode: 'CLIENT_ERROR',
				})
			}

			return responses.successResponse({
				statusCode: httpStatusCode.ok,
				message: 'USER_ROLE_UPDATED_SUCCESSFULLY',
			})
		} catch (error) {
			console.log(error)
			throw error
		}
	}

	/**
	 * Account List
	 * @method
	 * @name list method post
	 * @param {Object} req -request data.
	 * @param {Array} userIds -contains userIds.
	 * @returns {JSON} - all accounts data
	 * User list.
	 * @method
	 * @name list method get
	 * @param {Boolean} userType - mentor/mentee.
	 * @param {Number} page - page No.
	 * @param {Number} limit - page limit.
	 * @param {String} search - search field.
	 * @returns {JSON} - List of users
	 */
	static async search(params) {
		try {
			let roleQuery = {}
			if (params.query.type.toLowerCase() === common.TYPE_ALL) {
				roleQuery.status = common.ACTIVE_STATUS
			} else {
				const types = params.query.type.toLowerCase().split(',')
				roleQuery.title = types
			}

			const roles = await roleQueries.findAll(roleQuery, {
				attributes: ['id'],
			})

			const roleIds = roles.map((role) => role.id)
			let emailIds = []
			let searchText = []

			if (params.searchText) {
				searchText = params.searchText.split(',')
			}
			searchText.forEach((element) => {
				if (utils.isValidEmail(element)) {
					emailIds.push(emailEncryption.encrypt(element.toLowerCase()))
				}
			})

			let users = await userQueries.listUsersFromView(
				roleIds ? roleIds : [],
				params.query.organization_id ? params.query.organization_id : '',
				params.pageNo,
				params.pageSize,
				emailIds.length == 0 ? params.searchText : false,
				params.body.user_ids ? params.body.user_ids : false,
				emailIds.length > 0 ? emailIds : false,
				params.body.excluded_user_ids ? params.body.excluded_user_ids : false
			)

			/* Required to resolve all promises first before preparing response object else sometime 
					it will push unresolved promise object if you put this logic in below for loop */

			await Promise.all(
				users.data.map(async (user) => {
					/* Assigned image url from the stored location */
					if (user.image) {
						user.image = await utilsHelper.getDownloadableUrl(user.image)
					}
					return user
				})
			)
			if (users.count == 0) {
				return responses.successResponse({
					statusCode: httpStatusCode.ok,
					message: 'USER_LIST',
					result: {
						data: [],
						count: 0,
					},
				})
			}

			return responses.successResponse({
				statusCode: httpStatusCode.ok,
				message: 'USER_LIST',
				result: {
					data: users.data,
					count: users.count,
				},
			})
		} catch (error) {
			console.log(error)
			throw error
		}
	}

	/**
	 * change password
	 * @method
	 * @name changePassword
	 * @param {Object} req -request data.
	 * @param {Object} req.decodedToken.id - UserId.
	 * @param {string} req.body - request body contains user password
	 * @param {string} req.body.OldPassword - user Old Password.
	 * @param {string} req.body.NewPassword - user New Password.
	 * @param {string} req.body.ConfirmNewPassword - user Confirming New Password.
	 * @returns {JSON} - password changed response
	 */

	static async changePassword(bodyData, userId, tenantCode) {
		try {
			const user = await userQueries.findOne(
				{ id: userId, tenant_code: tenantCode },
				{ attributes: ['id', 'password', 'email', 'name'] }
			)
			if (!user) {
				return responses.failureResponse({
					message: ERROR_MESSAGES.USER_DOESNOT_EXISTS,
					statusCode: httpStatusCode.bad_request,
					responseCode: 'CLIENT_ERROR',
				})
			}

			const verifyOldPassword = utilsHelper.comparePassword(bodyData.oldPassword, user.password)
			if (!verifyOldPassword) {
				return responses.failureResponse({
					message: 'INCORRECT_OLD_PASSWORD',
					statusCode: httpStatusCode.bad_request,
					responseCode: 'CLIENT_ERROR',
				})
			}

			const isPasswordSame = utilsHelper.comparePassword(bodyData.newPassword, user.password)
			if (isPasswordSame) {
				return responses.failureResponse({
					message: 'SAME_PASSWORD_ERROR',
					statusCode: httpStatusCode.bad_request,
					responseCode: 'CLIENT_ERROR',
				})
			}
			bodyData.newPassword = utilsHelper.hashPassword(bodyData.newPassword)

			const updateParams = { password: bodyData.newPassword, refresh_tokens: [] }

			await userQueries.updateUser({ id: user.id, tenant_code: tenantCode }, updateParams)
			//await UserCredentialQueries.updateUser({ email: userCredentials.email }, { password: bodyData.newPassword })
			await utilsHelper.redisDel(user.email)

			// Find active sessions of user and remove them
			const userSessionData = await userSessionsService.findUserSession(
				{
					user_id: userId,
					ended_at: null,
				},
				{
					attributes: ['id'],
				}
			)
			const userSessionIds = userSessionData.map(({ id }) => id)
			/**
			 * 1: Remove redis data
			 * 2: Update ended_at in user-sessions
			 */
			await userSessionsService.removeUserSessions(userSessionIds)

			// Send email notification with OTP if email is provided
			if (user.email) {
				notificationUtils.sendEmailNotification({
					emailId: emailEncryption.decrypt(user.email),
					templateCode: process.env.CHANGE_PASSWORD_TEMPLATE_CODE,
					variables: { name: user.name },
					tenantCode: tenantCode,
				})
			}

			const result = {}
			return responses.successResponse({
				statusCode: httpStatusCode.ok,
				message: 'PASSWORD_CHANGED_SUCCESSFULLY',
				result,
			})
		} catch (error) {
			console.log(error)
			throw error
		}
	}

	/**
	 * Account Search By Email
	 * @method
	 * @name list method post
	 * @param {Object} req -request data.
	 * @param {Array} userIds -contains emailIds.
	 * @returns {JSON} - all accounts data
	 */

	static async validatingEmailIds(params) {
		if (params?.body?.emailIds) {
			const emailIds = params.body.emailIds
			const encryptedEmailIds = emailIds.map((email) => {
				if (typeof email !== 'string') {
					throw new TypeError('Each email ID must be a string.')
				}
				return emailEncryption.encrypt(email)
			})

			let filterQuery = { email: { [Op.in]: encryptedEmailIds } }
			const options = { attributes: ['email', 'id'] }

			let users = await userQueries.findAll(filterQuery, options)
			users = users || []
			const userIdsAndInvalidEmails = []

			for (const encryptedEmail of encryptedEmailIds) {
				const user = users.find((u) => u.email === encryptedEmail) // Find user by email
				if (user) {
					try {
						user.email = emailEncryption.decrypt(user.email)
						userIdsAndInvalidEmails.push(user.id)
					} catch (err) {
						console.error(`Decryption failed for email: ${encryptedEmail}`, err)
						const originalEmail = emailEncryption.decrypt(encryptedEmail)
						userIdsAndInvalidEmails.push(originalEmail)
					}
				} else {
					try {
						const originalEmail = emailEncryption.decrypt(encryptedEmail)
						userIdsAndInvalidEmails.push(originalEmail)
					} catch (err) {
						console.error(`Decryption failed for email: ${encryptedEmail}`, err)
						userIdsAndInvalidEmails.push('Decryption failed')
					}
				}
			}

			return responses.successResponse({
				statusCode: httpStatusCode.ok,
				message: 'USERS_FETCHED_SUCCESSFULLY',
				result: userIdsAndInvalidEmails,
			})
		}
	}
}<|MERGE_RESOLUTION|>--- conflicted
+++ resolved
@@ -444,30 +444,17 @@
 			)
 
 			const tenant_id =
-<<<<<<< HEAD
 				tenantDetails && tenantDetails.parent_id !== null ? tenantDetails.parent_id : user.organization_id */
-=======
-				tenantDetails && tenantDetails.related_orgs && tenantDetails.related_orgs.length > 0
-					? tenantDetails.related_orgs[0]
-					: user.organization_id
->>>>>>> d055b4ee
 
 			const tokenDetail = {
 				data: {
 					id: user.id,
 					name: user.name,
 					session_id: userSessionDetails.result.id,
-<<<<<<< HEAD
 					organization_ids: user.organizations.map((org) => String(org.id)), // Convert to string
 					organization_codes: user.organizations.map((org) => String(org.code)), // Convert to string
 					tenant_code: tenantDetail.code,
 					organizations: user.organizations,
-=======
-					organization_id: user.organization_id,
-					roles: roleData,
-					tenant_id: tenant_id,
-					organization_ids: [String(user.organization_id)],
->>>>>>> d055b4ee
 				},
 			}
 
@@ -691,30 +678,8 @@
 				}
 			}
 
-<<<<<<< HEAD
 			// Verify password
 			const isPasswordCorrect = bcryptJs.compareSync(bodyData.password, user.password)
-=======
-			let roles = await roleQueries.findAll(
-				{ id: user.roles, status: common.ACTIVE_STATUS },
-				{
-					attributes: {
-						exclude: ['created_at', 'updated_at', 'deleted_at', 'translations'],
-					},
-				}
-			)
-			if (!roles) {
-				return responses.failureResponse({
-					message: 'ROLE_NOT_FOUND',
-					statusCode: httpStatusCode.not_acceptable,
-					responseCode: 'CLIENT_ERROR',
-				})
-			}
-
-			user.user_roles = roles
-
-			const isPasswordCorrect = bcryptJs.compareSync(bodyData.password, userCredentials.password)
->>>>>>> d055b4ee
 			if (!isPasswordCorrect) {
 				return responses.failureResponse({
 					message: 'IDENTIFIER_OR_PASSWORD_INVALID',
@@ -732,33 +697,19 @@
 				{ attributes: ['related_orgs'] }
 			)
 			const tenant_id =
-<<<<<<< HEAD
 				tenantDetails && tenantDetails.parent_id !== null ? tenantDetails.parent_id : user.organization_id
  */
 			// Transform user data
 			user = UserTransformDTO.transform(user)
-=======
-				tenantDetails && tenantDetails.related_orgs && tenantDetails.related_orgs.length > 0
-					? tenantDetails.related_orgs[0]
-					: user.organization_id
-
->>>>>>> d055b4ee
 			const tokenDetail = {
 				data: {
 					id: user.id,
 					name: user.name,
 					session_id: userSessionDetails.result.id,
-<<<<<<< HEAD
 					organization_ids: user.organizations.map((org) => String(org.id)), // Convert to string
 					organization_codes: user.organizations.map((org) => String(org.code)), // Convert to string					// tenant_id: tenant_id,
 					tenant_code: tenantDetail.code,
 					organizations: user.organizations,
-=======
-					organization_id: user.organization_id,
-					roles: roles,
-					tenant_id: tenant_id,
-					organization_ids: [String(user.organization_id)],
->>>>>>> d055b4ee
 				},
 			}
 
