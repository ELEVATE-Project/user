/**
 * name : users.js
 * author : Priyanka Pradeep
 * created-date : 17-July-2023
 * Description : User Service Helper.
 */

// Dependencies
const httpStatusCode = require('@generics/http-status')
const common = require('@constants/common')
const userQueries = require('@database/queries/users')
const roleQueries = require('@database/queries/user-role')
const entitiesQueries = require('@database/queries/entities')
const entityTypeQueries = require('@database/queries/entityType')
const organizationQueries = require('@database/queries/organization')
const _ = require('lodash')
const { Op } = require('sequelize')
const { eventBroadcaster } = require('@helpers/eventBroadcaster')
const emailEncryption = require('@utils/emailEncryption')
const responses = require('@helpers/responses')
<<<<<<< HEAD
const cacheUtils = require('@utils/cache')
const cloudUtils = require('@utils/cloud')
const genericUtils = require('@utils/generic')
const entityHelper = require('@helpers/entity')
const roleUtils = require('@utils/role')
=======
const rolePermissionMappingQueries = require('@database/queries/role-permission-mapping')
>>>>>>> ff1db4f9

module.exports = class UserHelper {
	/**
	 * update profile
	 * @method
	 * @name update
	 * @param {Object} bodyData - it contains user infomration
	 * @param {string} pageSize -request data.
	 * @param {string} searchText - search text.
	 * @returns {JSON} - update user response
	 */
	static async update(bodyData, id, orgId) {
		bodyData.updated_at = new Date().getTime()
		try {
			if (bodyData.hasOwnProperty('email')) {
				return responses.failureResponse({
					message: 'EMAIL_UPDATE_FAILED',
					statusCode: httpStatusCode.bad_request,
					responseCode: 'CLIENT_ERROR',
				})
			}

			const user = await userQueries.findOne({
				id: id,
				organization_id: orgId,
			})

			if (!user) {
				return responses.failureResponse({
					message: 'USER_NOT_FOUND',
					statusCode: httpStatusCode.unauthorized,
					responseCode: 'UNAUTHORIZED',
				})
			}

			let defaultOrg = await organizationQueries.findOne(
				{ code: process.env.DEFAULT_ORGANISATION_CODE },
				{ attributes: ['id'] }
			)
			let defaultOrgId = defaultOrg.id

			const filter = {
				status: 'ACTIVE',
				organization_id: {
					[Op.in]: [orgId, defaultOrgId],
				},
				model_names: { [Op.contains]: [await userQueries.getModelName()] },
			}
			let validationData = await entityTypeQueries.findUserEntityTypesAndEntities(filter)
			const prunedEntities = entityHelper.removeDefaultOrgEntityTypes(validationData)

			//validationData = utils.removeParentEntityTypes(JSON.parse(JSON.stringify(validationData)))

			let res = entityHelper.validateInput(bodyData, prunedEntities, await userQueries.getModelName())
			if (!res.success) {
				return responses.failureResponse({
					message: 'SESSION_CREATION_FAILED',
					statusCode: httpStatusCode.bad_request,
					responseCode: 'CLIENT_ERROR',
					result: res.errors,
				})
			}

			let userModel = await userQueries.getColumns()
			bodyData = entityHelper.restructureBody(bodyData, validationData, userModel)

			const [affectedRows, updatedData] = await userQueries.updateUser(
				{ id: id, organization_id: orgId },
				bodyData
			)

			const currentUser = updatedData[0]

			const currentName = currentUser.dataValues.name
			const previousName = currentUser._previousDataValues?.name || null

			if (currentName !== previousName) {
				eventBroadcaster('updateName', {
					requestBody: {
						mentor_name: currentName,
						mentor_id: id,
					},
				})
			}
			const redisUserKey = common.redisUserPrefix + id.toString()
			if (await cacheUtils.redisGet(redisUserKey)) {
				await cacheUtils.redisDel(redisUserKey)
			}
			const processDbResponse = entityHelper.processDbResponse(
				JSON.parse(JSON.stringify(updatedData[0])),
				validationData
			)
			delete processDbResponse.refresh_tokens
			delete processDbResponse.password
			processDbResponse.email = emailEncryption.decrypt(processDbResponse.email)
			return responses.successResponse({
				statusCode: httpStatusCode.accepted,
				message: 'PROFILE_UPDATED_SUCCESSFULLY',
				result: processDbResponse,
			})
		} catch (error) {
			console.log(error)
			throw error
		}
	}

	/**
	 * Get permissions
	 * @method
	 * @name getPermissions
	 * @param {Array} roles - Array of user roles.
	 * @returns {Array} - Array of permissions by module.
	 */
	static async getPermissions(roles) {
		const roleTitle = roles.map(({ title }) => title)
		const filter = { role_title: roleTitle }
		const attributes = ['module', 'request_type']
		const permissionAndModules = await rolePermissionMappingQueries.findAll(filter, attributes)
		const permissionsByModule = {}
		permissionAndModules.forEach(({ module, request_type }) => {
			if (permissionsByModule[module]) {
				permissionsByModule[module].request_type = [
					...new Set([...permissionsByModule[module].request_type, ...request_type]),
				]
			} else {
				permissionsByModule[module] = { module, request_type: [...request_type] }
			}
		})
		return Object.values(permissionsByModule).map(({ module, request_type }) => ({
			module,
			request_type,
			service: common.USER_SERVICE,
		}))
	}

	/**
	 * user details
	 * @method
	 * @name read
	 * @param {string} _id -userId.
	 * @param {string} searchText - search text.
	 * @returns {JSON} - user information
	 */
	static async read(id, internal_access_token = null) {
		try {
			let filter = {}

			if (genericUtils.isNumeric(id)) {
				filter = { id: id }
			} else {
				filter = { share_link: id }
			}

			const redisUserKey = common.redisUserPrefix + id.toString()
			const userDetails = (await cacheUtils.redisGet(redisUserKey)) || false
			if (!userDetails) {
				let options = {
					attributes: {
						exclude: ['password', 'refresh_tokens'],
					},
				}
				if (internal_access_token) {
					options.paranoid = false
				}
				const user = await userQueries.findUserWithOrganization(filter, options)
				if (!user) {
					return responses.failureResponse({
						message: 'USER_NOT_FOUND',
						statusCode: httpStatusCode.unauthorized,
						responseCode: 'UNAUTHORIZED',
					})
				}

				if (user && user.image) {
					user.image = await cloudUtils.getDownloadableUrl(user.image)
				}

				let roles = await roleQueries.findAll(
					{ id: user.roles, status: common.ACTIVE_STATUS },
					{
						attributes: {
							exclude: ['created_at', 'updated_at', 'deleted_at'],
						},
					}
				)

				if (!roles) {
					return responses.failureResponse({
						message: 'ROLE_NOT_FOUND',
						statusCode: httpStatusCode.not_acceptable,
						responseCode: 'CLIENT_ERROR',
					})
				}

				user.user_roles = roles

				let defaultOrg = await organizationQueries.findOne(
					{ code: process.env.DEFAULT_ORGANISATION_CODE },
					{ attributes: ['id'] }
				)
				let defaultOrgId = defaultOrg.id

				let validationData = await entityTypeQueries.findUserEntityTypesAndEntities({
					status: 'ACTIVE',
					organization_id: {
						[Op.in]: [user.organization_id, defaultOrgId],
					},
					model_names: { [Op.contains]: [await userQueries.getModelName()] },
				})
<<<<<<< HEAD
				const prunedEntities = entityHelper.removeDefaultOrgEntityTypes(validationData, user.organization_id)
				const processDbResponse = entityHelper.processDbResponse(user, prunedEntities)
=======
				const prunedEntities = removeDefaultOrgEntityTypes(validationData, user.organization_id)
				const permissionsByModule = await this.getPermissions(user.user_roles)
				user.permissions = permissionsByModule

				const processDbResponse = utils.processDbResponse(user, prunedEntities)
>>>>>>> ff1db4f9

				processDbResponse.email = emailEncryption.decrypt(processDbResponse.email)

				if (roleUtils.validateRoleAccess(roles, common.MENTOR_ROLE)) {
					await cacheUtils.redisSet(redisUserKey, processDbResponse)
				}

				return responses.successResponse({
					statusCode: httpStatusCode.ok,
					message: 'PROFILE_FETCHED_SUCCESSFULLY',
					result: processDbResponse ? processDbResponse : {},
				})
			} else {
				return responses.successResponse({
					statusCode: httpStatusCode.ok,
					message: 'PROFILE_FETCHED_SUCCESSFULLY',
					result: userDetails ? userDetails : {},
				})
			}
		} catch (error) {
			console.log(error)
			throw error
		}
	}

	/**
	 * Share a mentor Profile.
	 * @method
	 * @name share
	 * @param {String} userId - User id.
	 * @returns {JSON} - Shareable profile link.
	 */

	static async share(userId) {
		try {
			let user = await userQueries.findOne({ id: userId }, { attributes: ['share_link'] })

			if (!user) {
				return responses.failureResponse({
					message: 'USER_NOT_FOUND',
					statusCode: httpStatusCode.bad_request,
					responseCode: 'CLIENT_ERROR',
				})
			}

			let shareLink = user.share_link
			if (!shareLink) {
				shareLink = genericUtils.md5Hash(userId)
				await userQueries.updateUser({ id: userId }, { share_link: shareLink })
			}
			return responses.successResponse({
				message: 'PROFILE_SHARE_LINK_GENERATED_SUCCESSFULLY',
				statusCode: httpStatusCode.ok,
				result: { shareLink },
			})
		} catch (error) {
			throw error
		}
	}
}<|MERGE_RESOLUTION|>--- conflicted
+++ resolved
@@ -18,15 +18,12 @@
 const { eventBroadcaster } = require('@helpers/eventBroadcaster')
 const emailEncryption = require('@utils/emailEncryption')
 const responses = require('@helpers/responses')
-<<<<<<< HEAD
 const cacheUtils = require('@utils/cache')
 const cloudUtils = require('@utils/cloud')
 const genericUtils = require('@utils/generic')
 const entityHelper = require('@helpers/entity')
 const roleUtils = require('@utils/role')
-=======
 const rolePermissionMappingQueries = require('@database/queries/role-permission-mapping')
->>>>>>> ff1db4f9
 
 module.exports = class UserHelper {
 	/**
@@ -236,16 +233,11 @@
 					},
 					model_names: { [Op.contains]: [await userQueries.getModelName()] },
 				})
-<<<<<<< HEAD
 				const prunedEntities = entityHelper.removeDefaultOrgEntityTypes(validationData, user.organization_id)
-				const processDbResponse = entityHelper.processDbResponse(user, prunedEntities)
-=======
-				const prunedEntities = removeDefaultOrgEntityTypes(validationData, user.organization_id)
 				const permissionsByModule = await this.getPermissions(user.user_roles)
 				user.permissions = permissionsByModule
 
-				const processDbResponse = utils.processDbResponse(user, prunedEntities)
->>>>>>> ff1db4f9
+				const processDbResponse = entityHelper.processDbResponse(user, prunedEntities)
 
 				processDbResponse.email = emailEncryption.decrypt(processDbResponse.email)
 
