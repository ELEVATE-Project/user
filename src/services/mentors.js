// Dependencies
const utils = require('@generics/utils')
const userRequests = require('@requests/user')
const common = require('@constants/common')
const httpStatusCode = require('@generics/http-status')
const mentorQueries = require('@database/queries/mentorExtension')
const { UniqueConstraintError } = require('sequelize')
const _ = require('lodash')
const sessionAttendeesQueries = require('@database/queries/sessionAttendees')
const sessionQueries = require('@database/queries/sessions')
const entityTypeQueries = require('@database/queries/entityType')
<<<<<<< HEAD
const organisationExtensionQueries = require('@database/queries/organisationExtension')
const orgAdminService = require('@services/org-admin')

=======
const { getDefaultOrgId } = require('@helpers/getDefaultOrgId')
const { Op } = require('sequelize')
const { removeDefaultOrgEntityTypes } = require('@generics/utils')
>>>>>>> 525f7254
module.exports = class MentorsHelper {
	/**
	 * upcomingSessions.
	 * @method
	 * @name upcomingSessions
	 * @param {String} id - user id.
	 * @param {String} page - Page No.
	 * @param {String} limit - Page size limit.
	 * @param {String} search - Search text.
	 * @returns {JSON} - mentors upcoming session details
	 */
	static async upcomingSessions(id, page, limit, search = '', menteeUserId) {
		try {
			const mentorsDetails = await mentorQueries.getMentorExtension(id)
			if (!mentorsDetails) {
				return common.failureResponse({
					statusCode: httpStatusCode.bad_request,
					message: 'MENTORS_NOT_FOUND',
					responseCode: 'CLIENT_ERROR',
				})
			}

			let upcomingSessions = await sessionQueries.getMentorsUpcomingSessions(page, limit, search, id)

			if (!upcomingSessions.data.length) {
				return common.successResponse({
					statusCode: httpStatusCode.ok,
					message: 'UPCOMING_SESSION_FETCHED',
					result: {
						data: [],
						count: 0,
					},
				})
			}

			upcomingSessions.data = await this.sessionMentorDetails(upcomingSessions.data)

			if (menteeUserId && id != menteeUserId) {
				upcomingSessions.data = await this.menteeSessionDetails(upcomingSessions.data, menteeUserId)
			}
			return common.successResponse({
				statusCode: httpStatusCode.ok,
				message: 'UPCOMING_SESSION_FETCHED',
				result: upcomingSessions,
			})
		} catch (err) {
			return err
		}
	}

	/**
	 * Profile.
	 * @method
	 * @name profile
	 * @param {String} userId - user id.
	 * @returns {JSON} - profile details
	 */
	/* 	static async profile(id) {
		try {
			const mentorsDetails = await userRequests.details('', id)
			if (mentorsDetails.data.result.isAMentor && mentorsDetails.data.result.deleted === false) {
				const _id = mentorsDetails.data.result._id
				const filterSessionAttended = { userId: _id, isSessionAttended: true }
				const totalSessionsAttended = await sessionAttendees.countAllSessionAttendees(filterSessionAttended)
				const filterSessionHosted = { userId: _id, status: 'completed', isStarted: true, delete: false }
				const totalSessionHosted = await sessionsData.findSessionHosted(filterSessionHosted)
				return common.successResponse({
					statusCode: httpStatusCode.ok,
					message: 'PROFILE_FTECHED_SUCCESSFULLY',
					result: {
						sessionsAttended: totalSessionsAttended,
						sessionsHosted: totalSessionHosted,
						...mentorsDetails.data.result,
					},
				})
			} else {
				return common.failureResponse({
					statusCode: httpStatusCode.bad_request,
					message: 'MENTORS_NOT_FOUND',
					responseCode: 'CLIENT_ERROR',
				})
			}
		} catch (err) {
			return err
		}
	} */

	/**
	 * Mentors reports.
	 * @method
	 * @name reports
	 * @param {String} userId - user id.
	 * @param {String} filterType - MONTHLY/WEEKLY/QUARTERLY.
	 * @returns {JSON} - Mentors reports
	 */

	static async reports(userId, filterType, roles) {
		try {
			if (!utils.isAMentor(roles)) {
				return common.failureResponse({
					statusCode: httpStatusCode.bad_request,
					message: 'MENTORS_NOT_FOUND',
					responseCode: 'CLIENT_ERROR',
				})
			}

			let filterStartDate, filterEndDate

			switch (filterType) {
				case 'MONTHLY':
					;[filterStartDate, filterEndDate] = utils.getCurrentMonthRange()
					break
				case 'WEEKLY':
					;[filterStartDate, filterEndDate] = utils.getCurrentWeekRange()
					break
				case 'QUARTERLY':
					;[filterStartDate, filterEndDate] = utils.getCurrentQuarterRange()
					break
				default:
					throw new Error('Invalid filterType')
			}

			const totalSessionsCreated = await sessionQueries.getCreatedSessionsCountInDateRange(
				userId,
				filterStartDate.toISOString(),
				filterEndDate.toISOString()
			)

			const totalSessionsHosted = await sessionQueries.getHostedSessionsCountInDateRange(
				userId,
				Date.parse(filterStartDate) / 1000, // Converts milliseconds to seconds
				Date.parse(filterEndDate) / 1000
			)

			const result = { total_session_created: totalSessionsCreated, total_session_hosted: totalSessionsHosted }
			return common.successResponse({
				statusCode: httpStatusCode.ok,
				message: 'MENTORS_REPORT_FETCHED_SUCCESSFULLY',
				result,
			})
		} catch (error) {
			console.log(error)
			throw error
		}
	}

	/**
	 * Shareable mentor profile link.
	 * @method
	 * @name share
	 * @param {String} _id - Mentors user id.
	 * @returns {JSON} - Returns sharable link of the mentor.
	 */
	static async share(id) {
		try {
			const mentorsDetails = await mentorQueries.getMentorExtension(id)
			if (!mentorsDetails) {
				return common.failureResponse({
					statusCode: httpStatusCode.bad_request,
					message: 'MENTORS_NOT_FOUND',
					responseCode: 'CLIENT_ERROR',
				})
			}
			const shareLink = await userRequests.share(id)
			return shareLink
		} catch (error) {
			return error
		}
	}

	static async sessionMentorDetails(session) {
		try {
			if (session.length > 0) {
				const userIds = _.uniqBy(session, 'mentor_id').map((item) => item.mentor_id)

				let mentorDetails = await userRequests.getListOfUserDetails(userIds)
				mentorDetails = mentorDetails.result

				for (let i = 0; i < session.length; i++) {
					let mentorIndex = mentorDetails.findIndex((x) => x.id === session[i].mentor_id)
					session[i].mentor_name = mentorDetails[mentorIndex].name
				}

				await Promise.all(
					session.map(async (sessions) => {
						if (sessions.image && sessions.image.length > 0) {
							sessions.image = sessions.image.map(async (imgPath) => {
								if (imgPath && imgPath != '') {
									return await utils.getDownloadableUrl(imgPath)
								}
							})
							sessions.image = await Promise.all(sessions.image)
						}
					})
				)

				return session
			} else {
				return session
			}
		} catch (error) {
			console.log(error)
			throw error
		}
	}

	static async menteeSessionDetails(sessions, userId) {
		try {
			if (sessions.length > 0) {
				const sessionIds = sessions.map((session) => session.id)

				const attendees = await sessionAttendeesQueries.findAll({
					session_id: sessionIds,
					mentee_id: userId,
				})

				await Promise.all(
					sessions.map(async (session) => {
						const attendee = attendees.find((attendee) => attendee.session_id === session.id)
						session.is_enrolled = !!attendee
					})
				)

				return sessions
			} else {
				return sessions
			}
		} catch (err) {
			return err
		}
	}

	//Functions for new APIS
	/**
	 * Create a new mentor extension.
	 * @method
	 * @name createMentorExtension
	 * @param {Object} data - Mentor extension data to be created.
	 * @param {String} userId - User ID of the mentor.
	 * @returns {Promise<Object>} - Created mentor extension details.
	 */
	static async createMentorExtension(data, userId, orgId) {
		try {
			// Call user service to fetch organisation details --SAAS related changes
			let userOrgDetails = await userRequests.fetchDefaultOrgDetails(orgId)

			// Return error if user org does not exists
			if (!userOrgDetails.success || !userOrgDetails.data || !userOrgDetails.data.result) {
				return common.failureResponse({
					message: 'ORGANISATION_NOT_FOUND',
					statusCode: httpStatusCode.bad_request,
					responseCode: 'CLIENT_ERROR',
				})
			}
			// Find organisation policy from organisation_extension table
			let organisationPolicy = await organisationExtensionQueries.findOrInsertOrganizationExtension(orgId)

			data.user_id = userId
			const defaultOrgId = await getDefaultOrgId()
			if (!defaultOrgId)
				return common.failureResponse({
					message: 'DEFAULT_ORG_ID_NOT_SET',
					statusCode: httpStatusCode.bad_request,
					responseCode: 'CLIENT_ERROR',
				})

			let entityTypes = await entityTypeQueries.findUserEntityTypesAndEntities({
				status: 'ACTIVE',
				org_id: {
					[Op.in]: [orgId, defaultOrgId],
				},
			})

			//validationData = utils.removeParentEntityTypes(JSON.parse(JSON.stringify(validationData)))
			const validationData = removeDefaultOrgEntityTypes(entityTypes, orgId)

			let res = utils.validateInput(data, validationData, 'mentor_extensions')
			if (!res.success) {
				return common.failureResponse({
					message: 'SESSION_CREATION_FAILED',
					statusCode: httpStatusCode.bad_request,
					responseCode: 'CLIENT_ERROR',
					result: res.errors,
				})
			}
			let mentorExtensionsModel = await mentorQueries.getColumns()
			data = utils.restructureBody(data, validationData, mentorExtensionsModel)

			// construct saas policy data
			let saasPolicyData = await orgAdminService.constructOrgPolicyObject(organisationPolicy, true)

			// update mentee extension data
			data = {
				...data,
				...saasPolicyData,
				visible_to_organizations: userOrgDetails.data.result.related_orgs,
			}

			const response = await mentorQueries.createMentorExtension(data)

			const processDbResponse = utils.processDbResponse(response.toJSON(), validationData)

			return common.successResponse({
				statusCode: httpStatusCode.ok,
				message: 'MENTOR_EXTENSION_CREATED',
				result: processDbResponse,
			})
		} catch (error) {
			if (error instanceof UniqueConstraintError) {
				return common.failureResponse({
					message: 'MENTOR_EXTENSION_CREATION_FAILED',
					statusCode: httpStatusCode.bad_request,
					responseCode: 'CLIENT_ERROR',
				})
			}
			return error
		}
	}

	/**
	 * Update a mentor extension.
	 * @method
	 * @name updateMentorExtension
	 * @param {String} userId - User ID of the mentor.
	 * @param {Object} data - Updated mentor extension data excluding user_id.
	 * @returns {Promise<Object>} - Updated mentor extension details.
	 */
	static async updateMentorExtension(data, userId, orgId) {
		try {
			// Remove certain data in case it is getting passed
			const dataToRemove = [
				'user_id',
				'visibility',
				'visible_to_organizations',
				'external_session_visibility',
				'external_mentor_visibility',
			]

			dataToRemove.forEach((key) => {
				if (data[key]) {
					delete data[key]
				}
			})

			const [updateCount, updatedMentor] = await mentorQueries.updateMentorExtension(userId, data, {
				returning: true,
				raw: true,
			})

			if (updateCount === '0') {
				return common.failureResponse({
					statusCode: httpStatusCode.not_found,
					message: 'MENTOR_EXTENSION_NOT_FOUND',
				})
			}

			const defaultOrgId = await getDefaultOrgId()
			if (!defaultOrgId)
				return common.failureResponse({
					message: 'DEFAULT_ORG_ID_NOT_SET',
					statusCode: httpStatusCode.bad_request,
					responseCode: 'CLIENT_ERROR',
				})

			let entityTypes = await entityTypeQueries.findUserEntityTypesAndEntities({
				status: 'ACTIVE',
				org_id: {
					[Op.in]: [orgId, defaultOrgId],
				},
			})

			//validationData = utils.removeParentEntityTypes(JSON.parse(JSON.stringify(validationData)))
			const validationData = removeDefaultOrgEntityTypes(entityTypes, orgId)
			let mentorExtensionsModel = await mentorQueries.getColumns()

			data = utils.restructureBody(updatedMentor[0], validationData, mentorExtensionsModel)

			const processDbResponse = utils.processDbResponse(data, validationData)
			return common.successResponse({
				statusCode: httpStatusCode.ok,
				message: 'MENTOR_EXTENSION_UPDATED',
				result: processDbResponse,
			})
		} catch (error) {
			return error
		}
	}

	/**
	 * Get mentor extension details by user ID.
	 * @method
	 * @name getMentorExtension
	 * @param {String} userId - User ID of the mentor.
	 * @returns {Promise<Object>} - Mentor extension details.
	 */
	static async getMentorExtension(userId) {
		try {
			const mentor = await mentorQueries.getMentorExtension(userId)
			if (!mentor) {
				return common.failureResponse({
					statusCode: httpStatusCode.not_found,
					message: 'MENTOR_EXTENSION_NOT_FOUND',
				})
			}
			return common.successResponse({
				statusCode: httpStatusCode.ok,
				message: 'MENTOR_EXTENSION_FETCHED',
				result: mentor,
			})
		} catch (error) {
			return error
		}
	}

	/**
	 * Delete a mentor extension by user ID.
	 * @method
	 * @name deleteMentorExtension
	 * @param {String} userId - User ID of the mentor.
	 * @returns {Promise<Object>} - Indicates if the mentor extension was deleted successfully.
	 */
	static async deleteMentorExtension(userId) {
		try {
			const deleteCount = await mentorQueries.deleteMentorExtension(userId)
			if (deleteCount === '0') {
				return common.failureResponse({
					statusCode: httpStatusCode.not_found,
					message: 'MENTOR_EXTENSION_NOT_FOUND',
				})
			}
			return common.successResponse({
				statusCode: httpStatusCode.ok,
				message: 'MENTOR_EXTENSION_DELETED',
			})
		} catch (error) {
			return error
		}
	}

	/**
	 * Profile.
	 * @method
	 * @name profile
	 * @param {String} userId - user id.
	 * @returns {JSON} - profile details
	 */
	static async read(id, orgId) {
		try {
			let mentorProfile = await userRequests.details('', id)
			if (!mentorProfile.data.result) {
				return common.failureResponse({
					statusCode: httpStatusCode.not_found,
					message: 'MENTORS_NOT_FOUND',
				})
			}
			if (!orgId) {
				orgId = mentorProfile.data.result.organization_id
			}

			let mentorExtension = await mentorQueries.getMentorExtension(id)

			if (!mentorProfile.data.result || !mentorExtension) {
				return common.failureResponse({
					statusCode: httpStatusCode.not_found,
					message: 'MENTORS_NOT_FOUND',
				})
			}
			mentorProfile = utils.deleteProperties(mentorProfile.data.result, ['created_at', 'updated_at'])

<<<<<<< HEAD
			mentorExtension = utils.deleteProperties(mentorExtension, ['user_id', 'visible_to_organizations'])
			let validationData = await entityTypeQueries.findUserEntityTypesAndEntities(
				{
					status: 'ACTIVE',
=======
			mentorExtension = utils.deleteProperties(mentorExtension, ['user_id', 'organisation_ids'])

			const defaultOrgId = await getDefaultOrgId()
			if (!defaultOrgId)
				return common.failureResponse({
					message: 'DEFAULT_ORG_ID_NOT_SET',
					statusCode: httpStatusCode.bad_request,
					responseCode: 'CLIENT_ERROR',
				})

			let entityTypes = await entityTypeQueries.findUserEntityTypesAndEntities({
				status: 'ACTIVE',
				org_id: {
					[Op.in]: [orgId, defaultOrgId],
>>>>>>> 525f7254
				},
			})

			//validationData = utils.removeParentEntityTypes(JSON.parse(JSON.stringify(validationData)))
			const validationData = removeDefaultOrgEntityTypes(entityTypes, orgId)

			const processDbResponse = utils.processDbResponse(mentorExtension, validationData)
			const totalSessionHosted = await sessionQueries.countHostedSessions(id)

			const totalSession = await sessionAttendeesQueries.countEnrolledSessions(id)

			return common.successResponse({
				statusCode: httpStatusCode.ok,
				message: 'PROFILE_FTECHED_SUCCESSFULLY',
				result: {
					sessions_attended: totalSession,
					sessions_hosted: totalSessionHosted,
					...mentorProfile,
					...processDbResponse,
				},
			})
		} catch (error) {
			console.error(error)
			return error
		}
	}
}<|MERGE_RESOLUTION|>--- conflicted
+++ resolved
@@ -9,15 +9,12 @@
 const sessionAttendeesQueries = require('@database/queries/sessionAttendees')
 const sessionQueries = require('@database/queries/sessions')
 const entityTypeQueries = require('@database/queries/entityType')
-<<<<<<< HEAD
 const organisationExtensionQueries = require('@database/queries/organisationExtension')
 const orgAdminService = require('@services/org-admin')
-
-=======
 const { getDefaultOrgId } = require('@helpers/getDefaultOrgId')
 const { Op } = require('sequelize')
 const { removeDefaultOrgEntityTypes } = require('@generics/utils')
->>>>>>> 525f7254
+
 module.exports = class MentorsHelper {
 	/**
 	 * upcomingSessions.
@@ -487,13 +484,7 @@
 			}
 			mentorProfile = utils.deleteProperties(mentorProfile.data.result, ['created_at', 'updated_at'])
 
-<<<<<<< HEAD
 			mentorExtension = utils.deleteProperties(mentorExtension, ['user_id', 'visible_to_organizations'])
-			let validationData = await entityTypeQueries.findUserEntityTypesAndEntities(
-				{
-					status: 'ACTIVE',
-=======
-			mentorExtension = utils.deleteProperties(mentorExtension, ['user_id', 'organisation_ids'])
 
 			const defaultOrgId = await getDefaultOrgId()
 			if (!defaultOrgId)
@@ -507,7 +498,6 @@
 				status: 'ACTIVE',
 				org_id: {
 					[Op.in]: [orgId, defaultOrgId],
->>>>>>> 525f7254
 				},
 			})
 
