// Dependencies
const ObjectId = require('mongoose').Types.ObjectId
const moment = require('moment-timezone')
const httpStatusCode = require('@generics/http-status')
const apiEndpoints = require('@constants/endpoints')
const common = require('@constants/common')
const sessionData = require('@db/sessions/queries')
const sessionAttendesData = require('@db/sessionAttendees/queries')
const notificationTemplateData = require('@db/notification-template/query')
const sessionAttendeesHelper = require('./sessionAttendees')
const kafkaCommunication = require('@generics/kafka-communication')
const apiBaseUrl = process.env.USER_SERIVCE_HOST + process.env.USER_SERIVCE_BASE_URL
const request = require('request')

const axios = require('axios')
const bigBlueButton = require('./bigBlueButton')
const userProfile = require('./userProfile')
const utils = require('@generics/utils')
const sessionMentor = require('./mentors')

module.exports = class SessionsHelper {
	/**
	 * Create session.
	 * @method
	 * @name create
	 * @param {Object} bodyData - Session creation data.
	 * @param {String} loggedInUserId - logged in user id.
	 * @returns {JSON} - Create session data.
	 */

	static async create(bodyData, loggedInUserId) {
		bodyData.userId = ObjectId(loggedInUserId)
		try {
			const mentorStatus = await this.verifyMentor(loggedInUserId)

			if (mentorStatus === false) {
				return common.failureResponse({
					message: 'INVALID_PERMISSION',
					statusCode: httpStatusCode.bad_request,
					responseCode: 'CLIENT_ERROR',
				})
			}

			if (bodyData.startDate) {
				bodyData['startDateUtc'] = moment.unix(bodyData.startDate).utc().format(common.UTC_DATE_TIME_FORMAT)
			}
			if (bodyData.endDate) {
				bodyData['endDateUtc'] = moment.unix(bodyData.endDate).utc().format(common.UTC_DATE_TIME_FORMAT)
			}

			let elapsedMinutes = moment(bodyData.endDateUtc).diff(bodyData.startDateUtc, 'minutes')

			if (elapsedMinutes < 30) {
				return common.failureResponse({
					message: 'SESSION__MINIMUM_DURATION_TIME',
					statusCode: httpStatusCode.bad_request,
					responseCode: 'CLIENT_ERROR',
				})
			}

			if (elapsedMinutes > 1440) {
				return common.failureResponse({
					message: 'SESSION_DURATION_TIME',
					statusCode: httpStatusCode.bad_request,
					responseCode: 'CLIENT_ERROR',
				})
			}

			let data = await sessionData.createSession(bodyData)

			await this.setMentorPassword(data._id, data.userId.toString())
			await this.setMenteePassword(data._id, data.createdAt)

			return common.successResponse({
				statusCode: httpStatusCode.created,
				message: 'SESSION_CREATED_SUCCESSFULLY',
				result: data,
			})
		} catch (error) {
			throw error
		}
	}

	/**
	 * Update session.
	 * @method
	 * @name update
	 * @param {String} sessionId - Session id.
	 * @param {Object} bodyData - Session creation data.
	 * @param {String} userId - logged in user id.
	 * @param {String} method - method name.
	 * @returns {JSON} - Update session data.
	 */

	static async update(sessionId, bodyData, userId, method) {
		let isSessionReschedule = false
		try {
			if (!(await this.verifyMentor(userId))) {
				return common.failureResponse({
					message: 'INVALID_PERMISSION',
					statusCode: httpStatusCode.bad_request,
					responseCode: 'CLIENT_ERROR',
				})
			}

			const sessionDetail = await sessionData.findSessionById(ObjectId(sessionId))

			if (!sessionDetail) {
				return common.failureResponse({
					message: 'SESSION_NOT_FOUND',
					statusCode: httpStatusCode.bad_request,
					responseCode: 'CLIENT_ERROR',
				})
			}

			if (bodyData.startDate) {
				bodyData['startDateUtc'] = moment.unix(bodyData.startDate).utc().format(common.UTC_DATE_TIME_FORMAT)
				isSessionReschedule = true
			}
			if (bodyData.endDate) {
				bodyData['endDateUtc'] = moment.unix(bodyData.endDate).utc().format(common.UTC_DATE_TIME_FORMAT)
				isSessionReschedule = true
			}

			if (method != common.DELETE_METHOD) {
				let elapsedMinutes = moment(bodyData.endDateUtc).diff(bodyData.startDateUtc, 'minutes')

				if (elapsedMinutes < 30) {
					return common.failureResponse({
						message: 'SESSION__MINIMUM_DURATION_TIME',
						statusCode: httpStatusCode.bad_request,
						responseCode: 'CLIENT_ERROR',
					})
				}

				if (elapsedMinutes > 1440) {
					return common.failureResponse({
						message: 'SESSION_DURATION_TIME',
						statusCode: httpStatusCode.bad_request,
						responseCode: 'CLIENT_ERROR',
					})
				}
			}

			let message
			let updateData
			if (method == common.DELETE_METHOD) {
				updateData = {
					deleted: true,
				}
				message = 'SESSION_DELETED_SUCCESSFULLY'
			} else {
				updateData = bodyData
				message = 'SESSION_UPDATED_SUCCESSFULLY'
			}

			updateData.updatedAt = new Date().getTime()
			const result = await sessionData.updateOneSession(
				{
					_id: ObjectId(sessionId),
				},
				updateData
			)

			if (result === 'SESSION_ALREADY_UPDATED') {
				return common.failureResponse({
					message: 'SESSION_ALREADY_UPDATED',
					statusCode: httpStatusCode.bad_request,
					responseCode: 'CLIENT_ERROR',
				})
			}

			if (method == common.DELETE_METHOD || isSessionReschedule) {
				const sessionAttendees = await sessionAttendesData.findAllSessionAttendees({
					sessionId: ObjectId(sessionId),
				})
				const sessionAttendeesIds = []
				sessionAttendees.forEach((attendee) => {
					sessionAttendeesIds.push(attendee.userId.toString())
				})

				const attendeesAccounts = await sessionAttendeesHelper.getAllAccountsDetail(sessionAttendeesIds)

				sessionAttendees.map((attendee) => {
					for (let index = 0; index < attendeesAccounts.result.length; index++) {
						const element = attendeesAccounts.result[index]
						if (element._id == attendee.userId) {
							attendee.attendeeEmail = element.email.address
							attendee.attendeeName = element.name
							break
						}
					}
				})

				/* Find email template according to request type */
				let templateData
				if (method == common.DELETE_METHOD) {
					templateData = await notificationTemplateData.findOneEmailTemplate(
						process.env.MENTOR_SESSION_DELETE_EMAIL_TEMPLATE
					)
				} else if (isSessionReschedule) {
					templateData = await notificationTemplateData.findOneEmailTemplate(
						process.env.MENTOR_SESSION_RESCHEDULE_EMAIL_TEMPLATE
					)
				}

				sessionAttendees.forEach(async (attendee) => {
					if (method == common.DELETE_METHOD) {
						const payload = {
							type: 'email',
							email: {
								to: attendee.attendeeEmail,
								subject: templateData.subject,
								body: utils.composeEmailBody(templateData.body, {
									name: attendee.attendeeName,
									sessionTitle: sessionDetail.title,
								}),
							},
						}

						await kafkaCommunication.pushEmailToKafka(payload)
					} else if (isSessionReschedule) {
						const payload = {
							type: 'email',
							email: {
								to: attendee.attendeeEmail,
								subject: templateData.subject,
								body: utils.composeEmailBody(templateData.body, {
									name: attendee.attendeeName,
									sessionTitle: sessionDetail.title,
									oldStartDate: utils.getTimeZone(
										sessionDetail.startDateUtc
											? sessionDetail.startDateUtc
											: sessionDetail.startDate,
										common.dateFormat,
										sessionDetail.timeZone
									),
									oldStartTime: utils.getTimeZone(
										sessionDetail.startDateUtc
											? sessionDetail.startDateUtc
											: sessionDetail.startDate,
										common.timeFormat,
										sessionDetail.timeZone
									),
									oldEndDate: utils.getTimeZone(
										sessionDetail.endDateUtc ? sessionDetail.endDateUtc : sessionDetail.endDate,
										common.dateFormat,
										sessionDetail.timeZone
									),
									oldEndTime: utils.getTimeZone(
										sessionDetail.endDateUtc ? sessionDetail.endDateUtc : sessionDetail.endDate,
										common.timeFormat,
										sessionDetail.timeZone
									),
									newStartDate: utils.getTimeZone(
										bodyData['startDateUtc']
											? bodyData['startDateUtc']
											: sessionDetail.startDateUtc,
										common.dateFormat,
										sessionDetail.timeZone
									),
									newStartTime: utils.getTimeZone(
										bodyData['startDateUtc']
											? bodyData['startDateUtc']
											: sessionDetail.startDateUtc,
										common.timeFormat,
										sessionDetail.timeZone
									),
									newEndDate: utils.getTimeZone(
										bodyData['endDateUtc'] ? bodyData['endDateUtc'] : sessionDetail.endDateUtc,
										common.dateFormat,
										sessionDetail.timeZone
									),
									newEndTime: utils.getTimeZone(
										bodyData['endDateUtc'] ? bodyData['endDateUtc'] : sessionDetail.endDateUtc,
										common.timeFormat,
										sessionDetail.timeZone
									),
								}),
							},
						}

						await kafkaCommunication.pushEmailToKafka(payload)
					}
				})
			}

			return common.successResponse({
				statusCode: httpStatusCode.accepted,
				message: message,
			})
		} catch (error) {
			throw error
		}
	}

	/**
	 * Session details.
	 * @method
	 * @name details
	 * @param {String} id - Session id.
	 * @param {String} userId - logged in user id.
	 * @returns {JSON} - Session details
	 */

	static async details(id, userId = '') {
		try {
			const filter = {}
			const projection = {
				shareLink: 0,
				menteePassword: 0,
				mentorPassword: 0,
			}

			if (ObjectId.isValid(id)) {
				filter._id = id
			} else {
				filter.shareLink = id
			}

			const sessionDetails = await sessionData.findOneSession(filter, projection)

			if (!sessionDetails) {
				return common.failureResponse({
					message: 'SESSION_NOT_FOUND',
					statusCode: httpStatusCode.bad_request,
					responseCode: 'CLIENT_ERROR',
				})
			}

			if (userId) {
				let sessionAttendee = await sessionAttendesData.findOneSessionAttendee(sessionDetails._id, userId)
				sessionDetails.isEnrolled = false
				if (sessionAttendee) {
					sessionDetails.isEnrolled = true
				}
			}

			if (sessionDetails.image && sessionDetails.image.some(Boolean)) {
				sessionDetails.image = sessionDetails.image.map(async (imgPath) => {
					if (imgPath != '') {
						return await utils.getDownloadableUrl(imgPath)
					}
				})
				sessionDetails.image = await Promise.all(sessionDetails.image)
			}
			const mentorName = await userProfile.details('', sessionDetails.userId)
			sessionDetails.mentorName = mentorName.data.result.name

			return common.successResponse({
				statusCode: httpStatusCode.created,
				message: 'SESSION_FETCHED_SUCCESSFULLY',
				result: sessionDetails,
			})
		} catch (error) {
			throw error
		}
	}

	/**
	 * Session list.
	 * @method
	 * @name list
	 * @param {String} loggedInUserId - LoggedIn user id.
	 * @param {Number} page - page no.
	 * @param {Number} limit - page size.
	 * @param {String} search - search text.
	 * @returns {JSON} - List of sessions
	 */

	static async list(loggedInUserId, page, limit, search, status) {
		try {
			// update sessions which having status as published and  exceeds the current date and time
			await sessionData.updateSession(
				{
					status: common.PUBLISHED_STATUS,
					endDateUtc: {
						$lt: moment().utc().format(),
					},
				},
				{
					status: common.COMPLETED_STATUS,
				}
			)

			let arrayOfStatus = []
			if (status && status != '') {
				arrayOfStatus = status.split(',')
			}

			let filters = {
				userId: ObjectId(loggedInUserId),
			}
			if (arrayOfStatus.length > 0) {
				if (arrayOfStatus.includes(common.COMPLETED_STATUS) && arrayOfStatus.length == 1) {
					filters['endDateUtc'] = {
						$lt: moment().utc().format(),
					}
				} else if (
					arrayOfStatus.includes(common.PUBLISHED_STATUS) &&
					arrayOfStatus.includes(common.LIVE_STATUS)
				) {
					filters['endDateUtc'] = {
						$gte: moment().utc().format(),
					}
				}

				filters['status'] = {
					$in: arrayOfStatus,
				}
			}
			const sessionDetails = await sessionData.findAllSessions(page, limit, search, filters)
			if (sessionDetails[0] && sessionDetails[0].data.length == 0 && search !== '') {
				return common.failureResponse({
					message: 'SESSION_NOT_FOUND',
					statusCode: httpStatusCode.bad_request,
					responseCode: 'CLIENT_ERROR',
					result: [],
				})
			}

			sessionDetails[0].data = await sessionMentor.sessionMentorDetails(sessionDetails[0].data)

			return common.successResponse({
				statusCode: httpStatusCode.ok,
				message: 'SESSION_FETCHED_SUCCESSFULLY',
				result: sessionDetails[0] ? sessionDetails[0] : [],
			})
		} catch (error) {
			throw error
		}
	}

	/**
	 * Enroll Session.
	 * @method
	 * @name enroll
	 * @param {String} sessionId - Session id.
	 * @param {Object} userTokenData
	 * @param {String} userTokenData._id - user id.
	 * @param {String} userTokenData.email - user email.
	 * @param {String} userTokenData.name - user name.
	 * @param {String} timeZone - timezone.
	 * @returns {JSON} - Enroll session.
	 */

	static async enroll(sessionId, userTokenData, timeZone) {
		const userId = userTokenData._id
		const email = userTokenData.email
		const name = userTokenData.name

		try {
			const session = await sessionData.findSessionById(sessionId)
			console.log('==============>>>>>>', session)
			if (!session) {
				return common.failureResponse({
					message: 'SESSION_NOT_FOUND',
					statusCode: httpStatusCode.bad_request,
					responseCode: 'CLIENT_ERROR',
				})
			}

			const mentorName = await userProfile.details('', session.userId)
			session.mentorName = mentorName.data.result.name

			const sessionAttendeeExist = await sessionAttendesData.findOneSessionAttendee(sessionId, userId)
			if (sessionAttendeeExist) {
				return common.failureResponse({
					message: 'USER_ALREADY_ENROLLED',
					statusCode: httpStatusCode.bad_request,
					responseCode: 'CLIENT_ERROR',
				})
			}

			const attendee = {
				userId,
				sessionId,
				timeZone,
			}

			await sessionAttendesData.create(attendee)

			const templateData = await notificationTemplateData.findOneEmailTemplate(
				process.env.MENTEE_SESSION_ENROLLMENT_EMAIL_TEMPLATE
			)

			if (templateData) {
				// Push successfull enrollment to session in kafka
				const payload = {
					type: 'email',
					email: {
						to: email,
						subject: templateData.subject,
						body: utils.composeEmailBody(templateData.body, {
							name,
							sessionTitle: session.title,
							mentorName: session.mentorName,
							startDate: utils.getTimeZone(
								session.startDateUtc ? session.startDateUtc : session.startDate,
								common.dateFormat,
								session.timeZone
							),
							startTime: utils.getTimeZone(
								session.startDateUtc ? session.startDateUtc : session.startDate,
								common.timeFormat,
								session.timeZone
							),
						}),
					},
				}

				await kafkaCommunication.pushEmailToKafka(payload)
			}

			return common.successResponse({
				statusCode: httpStatusCode.created,
				message: 'USER_ENROLLED_SUCCESSFULLY',
			})
		} catch (error) {
			throw error
		}
	}

	/**
	 * UnEnroll Session.
	 * @method
	 * @name enroll
	 * @param {String} sessionId - Session id.
	 * @param {Object} userTokenData
	 * @param {String} userTokenData._id - user id.
	 * @param {String} userTokenData.email - user email.
	 * @param {String} userTokenData.name - user name.
	 * @returns {JSON} - UnEnroll session.
	 */

	static async unEnroll(sessionId, userTokenData) {
		const userId = userTokenData._id
		const name = userTokenData.name
		const email = userTokenData.email

		try {
			const session = await sessionData.findSessionById(sessionId)
			if (!session) {
				return common.failureResponse({
					message: 'SESSION_NOT_FOUND',
					statusCode: httpStatusCode.bad_request,
					responseCode: 'CLIENT_ERROR',
				})
			}

			const mentorName = await userProfile.details('', session.userId)
			session.mentorName = mentorName.data.result.name

			const response = await sessionAttendesData.unEnrollFromSession(sessionId, userId)

			if (response === 'USER_NOT_ENROLLED') {
				return common.failureResponse({
					message: 'USER_NOT_ENROLLED',
					statusCode: httpStatusCode.bad_request,
					responseCode: 'CLIENT_ERROR',
				})
			}

			const templateData = await notificationTemplateData.findOneEmailTemplate(
				process.env.MENTEE_SESSION_CANCELLATION_EMAIL_TEMPLATE
			)

			if (templateData) {
				// Push successfull unenrollment to session in kafka
				const payload = {
					type: 'email',
					email: {
						to: email,
						subject: templateData.subject,
						body: utils.composeEmailBody(templateData.body, {
							name,
							sessionTitle: session.title,
							mentorName: session.mentorName,
						}),
					},
				}

				await kafkaCommunication.pushEmailToKafka(payload)
			}

			return common.successResponse({
				statusCode: httpStatusCode.accepted,
				message: 'USER_UNENROLLED_SUCCESSFULLY',
			})
		} catch (error) {
			throw error
		}
	}

	/**
	 * Verify whether user is a mentor
	 * @method
	 * @name verifyMentor
	 * @param {String} id - user id.
	 * @returns {Boolean} - true/false.
	 */

	static async verifyMentor(id) {
		return new Promise((resolve, reject) => {
			try {
				let options = {
					headers: {
						'Content-Type': 'application/json',
						internal_access_token: process.env.INTERNAL_ACCESS_TOKEN,
					},
				}

				let apiUrl = apiBaseUrl + apiEndpoints.VERIFY_MENTOR + '?userId=' + id
				try {
					request.post(apiUrl, options, (err, data) => {
						if (err) {
							return reject({
								message: 'USER_SERVICE_DOWN',
							})
						} else {
							data.body = JSON.parse(data.body)
							if (data.body.result && data.body.result.isAMentor) {
								return resolve(true)
							} else {
								return resolve(false)
							}
						}
					})
				} catch (error) {
					reject(error)
				}
			} catch (error) {
				reject(error)
			}
		})
	}

	/**
	 * Share a session.
	 * @method
	 * @name share
	 * @param {String} sessionId - session id.
	 * @returns {JSON} - Session share link.
	 */

	static async share(sessionId) {
		try {
			const session = await sessionData.findSessionById(sessionId)
			if (!session) {
				return common.failureResponse({
					message: 'SESSION_NOT_FOUND',
					statusCode: httpStatusCode.bad_request,
					responseCode: 'CLIENT_ERROR',
				})
			}
			let shareLink = session.shareLink
			if (!shareLink) {
				shareLink = utils.md5Hash(sessionId + '###' + session.userId.toString())
				await sessionData.updateOneSession(
					{
						_id: ObjectId(sessionId),
					},
					{
						shareLink,
					}
				)
			}
			return common.successResponse({
				message: 'SESSION_LINK_GENERATED_SUCCESSFULLY',
				statusCode: httpStatusCode.ok,
				result: {
					shareLink,
				},
			})
		} catch (error) {
			throw error
		}
	}

	/**
	 * List of upcoming sessions.
	 * @method
	 * @name upcomingPublishedSessions
	 * @param {Number} page - page no.
	 * @param {Number} limit - page limit.
	 * @param {String} search - search text.
	 * @returns {JSON} - List of upcoming sessions.
	 */

	static async upcomingPublishedSessions(page, limit, search) {
		try {
			const publishedSessions = await sessionData.searchAndPagination(page, limit, search)
			return publishedSessions
		} catch (error) {
			return error
		}
	}

	/**
	 * Start session.
	 * @method
	 * @name start
	 * @param {String} sessionId - session id.
	 * @param {String} token - token information.
	 * @returns {JSON} - start session link
	 */

	static async start(sessionId, token) {
		try {
			const mentor = await userProfile.details(token)

<<<<<<< HEAD
			if (mentor.data.responseCode !== 'OK') {
				return common.failureResponse({
					message: apiResponses.MENTORS_NOT_FOUND,
					statusCode: httpStatusCode.bad_request,
					responseCode: 'CLIENT_ERROR',
				})
			}

			const mentorDetails = mentor.data.result

			if (!mentorDetails.isAMentor) {
				return common.failureResponse({
					message: apiResponses.NOT_A_MENTOR,
					statusCode: httpStatusCode.bad_request,
					responseCode: 'CLIENT_ERROR',
				})
			}
=======
				if (mentor.data.responseCode !== 'OK') {
					return common.failureResponse({
						message: 'MENTORS_NOT_FOUND',
						statusCode: httpStatusCode.bad_request,
						responseCode: 'CLIENT_ERROR',
					})
				}
>>>>>>> 81f50783

			const session = await sessionData.findSessionById(sessionId)

			if (!session) {
				return common.failureResponse({
					message: apiResponses.SESSION_NOT_FOUND,
					statusCode: httpStatusCode.bad_request,
					responseCode: 'CLIENT_ERROR',
				})
			}

			if (session.userId.toString() !== mentor.data.result._id) {
				return common.failureResponse({
					message: apiResponses.CANNOT_START_OTHER_MENTOR_SESSION,
					statusCode: httpStatusCode.bad_request,
					responseCode: 'CLIENT_ERROR',
				})
			}

			let link = ''
			if (session.link) {
				link = session.link
			} else {
				let currentDate = moment().utc().format(common.UTC_DATE_TIME_FORMAT)
				let elapsedMinutes = moment(session.startDateUtc).diff(currentDate, 'minutes')

				if (elapsedMinutes > 10) {
					return common.failureResponse({
<<<<<<< HEAD
						message: apiResponses.SESSION_ESTIMATED_TIME,
=======
						message: 'NOT_A_MENTOR',
>>>>>>> 81f50783
						statusCode: httpStatusCode.bad_request,
						responseCode: 'CLIENT_ERROR',
					})
				}

<<<<<<< HEAD
				const meetingDetails = await bigBlueButton.createMeeting(
					session._id,
					session.title,
					session.menteePassword,
					session.mentorPassword
				)

				if (!meetingDetails.success) {
					return common.failureResponse({
						message: apiResponses.MEETING_NOT_CREATED,
						statusCode: httpStatusCode.internal_server_error,
						responseCode: 'SERVER_ERROR',
					})
				}

				const moderatorMeetingLink = await bigBlueButton.joinMeetingAsModerator(
					session._id,
					mentorDetails.name,
					session.mentorPassword
				)

				await sessionData.updateOneSession(
					{
						_id: session._id,
					},
					{
						link: moderatorMeetingLink,
						status: 'live',
						startedAt: utils.utcFormat(),
						internalMeetingId: meetingDetails.data.response.internalMeetingID,
					}
=======
				const session = await sessionData.findSessionById(sessionId)

				if (!session) {
					return resolve(
						common.failureResponse({
							message: 'SESSION_NOT_FOUND',
							statusCode: httpStatusCode.bad_request,
							responseCode: 'CLIENT_ERROR',
						})
					)
				}

				if (session.userId.toString() !== mentor.data.result._id) {
					return resolve(
						common.failureResponse({
							message: 'CANNOT_START_OTHER_MENTOR_SESSION',
							statusCode: httpStatusCode.bad_request,
							responseCode: 'CLIENT_ERROR',
						})
					)
				}

				let link = ''
				if (session.link) {
					link = session.link
				} else {
					let currentDate = moment().utc().format(common.UTC_DATE_TIME_FORMAT)
					let elapsedMinutes = moment(session.startDateUtc).diff(currentDate, 'minutes')

					if (elapsedMinutes > 10) {
						return resolve(
							common.failureResponse({
								message: 'SESSION_ESTIMATED_TIME',
								statusCode: httpStatusCode.bad_request,
								responseCode: 'CLIENT_ERROR',
							})
						)
					}

					const meetingDetails = await bigBlueButton.createMeeting(
						session._id,
						session.title,
						session.menteePassword,
						session.mentorPassword
					)

					if (!meetingDetails.success) {
						return resolve(
							common.failureResponse({
								message: 'MEETING_NOT_CREATED',
								statusCode: httpStatusCode.internal_server_error,
								responseCode: 'SERVER_ERROR',
							})
						)
					}

					const moderatorMeetingLink = await bigBlueButton.joinMeetingAsModerator(
						session._id,
						mentorDetails.name,
						session.mentorPassword
					)

					await sessionData.updateOneSession(
						{
							_id: session._id,
						},
						{
							link: moderatorMeetingLink,
							status: 'live',
							isStarted: true,
							startedAt: utils.utcFormat(),
							internalMeetingId: meetingDetails.data.response.internalMeetingID,
						}
					)

					link = moderatorMeetingLink
				}

				return resolve(
					common.successResponse({
						statusCode: httpStatusCode.ok,
						message: 'SESSION_START_LINK',
						result: {
							link: link,
						},
					})
>>>>>>> 81f50783
				)

				link = moderatorMeetingLink
			}

			return common.successResponse({
				statusCode: httpStatusCode.ok,
				message: apiResponses.SESSION_START_LINK,
				result: {
					link: link,
				},
			})
		} catch (error) {
			return error
		}
	}

	/**
	 * Set mentor password in session collection..
	 * @method
	 * @name setMentorPassword
	 * @param {String} sessionId - session id.
	 * @param {String} userId - user id.
	 * @returns {JSON} - updated session data.
	 */

	static async setMentorPassword(sessionId, userId) {
		try {
			let hashPassword = utils.hash(sessionId + userId)
			const result = await sessionData.updateOneSession(
				{
					_id: sessionId,
				},
				{
					mentorPassword: hashPassword,
				}
			)

			return result
		} catch (error) {
			return error
		}
	}

	/**
	 * Set mentee password in session collection.
	 * @method
	 * @name setMenteePassword
	 * @param {String} sessionId - session id.
	 * @param {String} userId - user id.
	 * @returns {JSON} - update session data.
	 */

	static async setMenteePassword(sessionId, createdAt) {
		try {
			let hashPassword = utils.hash(sessionId + createdAt)
			const result = await sessionData.updateOneSession(
				{
					_id: sessionId,
				},
				{
					menteePassword: hashPassword,
				}
			)

			return result
		} catch (error) {
			return error
		}
	}

	/**
	 * Update session collection status to completed.
	 * @method
	 * @name completed
	 * @param {String} sessionId - session id.
	 * @returns {JSON} - updated session data.
	 */

	static async completed(sessionId) {
		try {
			const recordingInfo = await bigBlueButton.getRecordings(sessionId)

			const result = await sessionData.updateOneSession(
				{
					_id: sessionId,
				},
				{
					status: 'completed',
					recordings: recordingInfo.data.response.recordings,
					completedAt: utils.utcFormat(),
				}
			)

			return result
		} catch (error) {
			return error
		}
	}

	/**
	 * Get recording details.
	 * @method
	 * @name getRecording
	 * @param {String} sessionId - session id.
	 * @returns {JSON} - Recording details.
	 */

<<<<<<< HEAD
	static async getRecording(sessionId) {
		try {
			const session = await sessionData.findSessionById(sessionId)
			if (!session) {
				return common.failureResponse({
					message: apiResponses.SESSION_NOT_FOUND,
					statusCode: httpStatusCode.bad_request,
					responseCode: 'CLIENT_ERROR',
				})
			}
=======
	static getRecording(sessionId) {
		return new Promise(async (resolve, reject) => {
			try {
				const session = await sessionData.findSessionById(sessionId)
				if (!session) {
					return common.failureResponse({
						message: 'SESSION_NOT_FOUND',
						statusCode: httpStatusCode.bad_request,
						responseCode: 'CLIENT_ERROR',
					})
				}
>>>>>>> 81f50783

			const recordingInfo = await bigBlueButton.getRecordings(sessionId)

			// let response = await requestUtil.get("https://dev.mentoring.shikshalokam.org/playback/presentation/2.3/6af6737c986d83e8d5ce2ff77af1171e397c739e-1638254682349");
			// console.log(response);

			return common.successResponse({
				statusCode: httpStatusCode.ok,
				result: recordingInfo.data.response.recordings,
			})
		} catch (error) {
			return error
		}
	}

	/**
	 * Get recording details.
	 * @method
	 * @name updateRecordingUrl
	 * @param {String} internalMeetingID - Internal Meeting ID
	 * @returns {JSON} - Recording link updated.
	 */

	static async updateRecordingUrl(internalMeetingId, recordingUrl) {
		try {
			const updateStatus = await sessionData.updateOneSession(
				{
					internalMeetingId,
				},
				{
					recordingUrl,
				}
			)

			if (updateStatus === 'SESSION_NOT_FOUND') {
				return common.failureResponse({
					message: 'SESSION_NOT_FOUND',
					statusCode: httpStatusCode.bad_request,
					responseCode: 'CLIENT_ERROR',
				})
			}

			return common.successResponse({
				statusCode: httpStatusCode.ok,
				message: 'SESSION_UPDATED_SUCCESSFULLY',
			})
		} catch (error) {
			throw error
		}
	}
}<|MERGE_RESOLUTION|>--- conflicted
+++ resolved
@@ -709,25 +709,6 @@
 		try {
 			const mentor = await userProfile.details(token)
 
-<<<<<<< HEAD
-			if (mentor.data.responseCode !== 'OK') {
-				return common.failureResponse({
-					message: apiResponses.MENTORS_NOT_FOUND,
-					statusCode: httpStatusCode.bad_request,
-					responseCode: 'CLIENT_ERROR',
-				})
-			}
-
-			const mentorDetails = mentor.data.result
-
-			if (!mentorDetails.isAMentor) {
-				return common.failureResponse({
-					message: apiResponses.NOT_A_MENTOR,
-					statusCode: httpStatusCode.bad_request,
-					responseCode: 'CLIENT_ERROR',
-				})
-			}
-=======
 				if (mentor.data.responseCode !== 'OK') {
 					return common.failureResponse({
 						message: 'MENTORS_NOT_FOUND',
@@ -735,79 +716,18 @@
 						responseCode: 'CLIENT_ERROR',
 					})
 				}
->>>>>>> 81f50783
-
-			const session = await sessionData.findSessionById(sessionId)
-
-			if (!session) {
-				return common.failureResponse({
-					message: apiResponses.SESSION_NOT_FOUND,
-					statusCode: httpStatusCode.bad_request,
-					responseCode: 'CLIENT_ERROR',
-				})
-			}
-
-			if (session.userId.toString() !== mentor.data.result._id) {
-				return common.failureResponse({
-					message: apiResponses.CANNOT_START_OTHER_MENTOR_SESSION,
-					statusCode: httpStatusCode.bad_request,
-					responseCode: 'CLIENT_ERROR',
-				})
-			}
-
-			let link = ''
-			if (session.link) {
-				link = session.link
-			} else {
-				let currentDate = moment().utc().format(common.UTC_DATE_TIME_FORMAT)
-				let elapsedMinutes = moment(session.startDateUtc).diff(currentDate, 'minutes')
-
-				if (elapsedMinutes > 10) {
+
+			const mentorDetails = mentor.data.result
+
+				if (!mentorDetails.isAMentor) {
 					return common.failureResponse({
-<<<<<<< HEAD
-						message: apiResponses.SESSION_ESTIMATED_TIME,
-=======
 						message: 'NOT_A_MENTOR',
->>>>>>> 81f50783
 						statusCode: httpStatusCode.bad_request,
 						responseCode: 'CLIENT_ERROR',
 					})
 				}
 
-<<<<<<< HEAD
-				const meetingDetails = await bigBlueButton.createMeeting(
-					session._id,
-					session.title,
-					session.menteePassword,
-					session.mentorPassword
-				)
-
-				if (!meetingDetails.success) {
-					return common.failureResponse({
-						message: apiResponses.MEETING_NOT_CREATED,
-						statusCode: httpStatusCode.internal_server_error,
-						responseCode: 'SERVER_ERROR',
-					})
-				}
-
-				const moderatorMeetingLink = await bigBlueButton.joinMeetingAsModerator(
-					session._id,
-					mentorDetails.name,
-					session.mentorPassword
-				)
-
-				await sessionData.updateOneSession(
-					{
-						_id: session._id,
-					},
-					{
-						link: moderatorMeetingLink,
-						status: 'live',
-						startedAt: utils.utcFormat(),
-						internalMeetingId: meetingDetails.data.response.internalMeetingID,
-					}
-=======
-				const session = await sessionData.findSessionById(sessionId)
+			const session = await sessionData.findSessionById(sessionId)
 
 				if (!session) {
 					return resolve(
@@ -829,12 +749,12 @@
 					)
 				}
 
-				let link = ''
-				if (session.link) {
-					link = session.link
-				} else {
-					let currentDate = moment().utc().format(common.UTC_DATE_TIME_FORMAT)
-					let elapsedMinutes = moment(session.startDateUtc).diff(currentDate, 'minutes')
+			let link = ''
+			if (session.link) {
+				link = session.link
+			} else {
+				let currentDate = moment().utc().format(common.UTC_DATE_TIME_FORMAT)
+				let elapsedMinutes = moment(session.startDateUtc).diff(currentDate, 'minutes')
 
 					if (elapsedMinutes > 10) {
 						return resolve(
@@ -846,28 +766,28 @@
 						)
 					}
 
-					const meetingDetails = await bigBlueButton.createMeeting(
-						session._id,
-						session.title,
-						session.menteePassword,
-						session.mentorPassword
-					)
+				const meetingDetails = await bigBlueButton.createMeeting(
+					session._id,
+					session.title,
+					session.menteePassword,
+					session.mentorPassword
+				)
 
 					if (!meetingDetails.success) {
 						return resolve(
 							common.failureResponse({
-								message: 'MEETING_NOT_CREATED',
+								message: apiResponses.MEETING_NOT_CREATED,
 								statusCode: httpStatusCode.internal_server_error,
 								responseCode: 'SERVER_ERROR',
 							})
 						)
 					}
 
-					const moderatorMeetingLink = await bigBlueButton.joinMeetingAsModerator(
-						session._id,
-						mentorDetails.name,
-						session.mentorPassword
-					)
+				const moderatorMeetingLink = await bigBlueButton.joinMeetingAsModerator(
+					session._id,
+					mentorDetails.name,
+					session.mentorPassword
+				)
 
 					await sessionData.updateOneSession(
 						{
@@ -882,8 +802,8 @@
 						}
 					)
 
-					link = moderatorMeetingLink
-				}
+				link = moderatorMeetingLink
+			}
 
 				return resolve(
 					common.successResponse({
@@ -893,23 +813,12 @@
 							link: link,
 						},
 					})
->>>>>>> 81f50783
 				)
-
-				link = moderatorMeetingLink
-			}
-
-			return common.successResponse({
-				statusCode: httpStatusCode.ok,
-				message: apiResponses.SESSION_START_LINK,
-				result: {
-					link: link,
-				},
-			})
-		} catch (error) {
-			return error
-		}
-	}
+			} catch (error) {
+				return reject(error)
+			}
+		}
+	
 
 	/**
 	 * Set mentor password in session collection..
@@ -1002,18 +911,6 @@
 	 * @returns {JSON} - Recording details.
 	 */
 
-<<<<<<< HEAD
-	static async getRecording(sessionId) {
-		try {
-			const session = await sessionData.findSessionById(sessionId)
-			if (!session) {
-				return common.failureResponse({
-					message: apiResponses.SESSION_NOT_FOUND,
-					statusCode: httpStatusCode.bad_request,
-					responseCode: 'CLIENT_ERROR',
-				})
-			}
-=======
 	static getRecording(sessionId) {
 		return new Promise(async (resolve, reject) => {
 			try {
@@ -1025,7 +922,6 @@
 						responseCode: 'CLIENT_ERROR',
 					})
 				}
->>>>>>> 81f50783
 
 			const recordingInfo = await bigBlueButton.getRecordings(sessionId)
 
@@ -1039,7 +935,7 @@
 		} catch (error) {
 			return error
 		}
-	}
+	})}
 
 	/**
 	 * Get recording details.
