--- conflicted
+++ resolved
@@ -255,11 +255,7 @@
 
 	static async logout(bodyData) {
 		try {
-<<<<<<< HEAD
 			const user = await userQueries.findByPk(bodyData.loggedInId)
-=======
-			const user = await usersData.findOne({ _id: ObjectId(bodyData.loggedInId), deleted: false })
->>>>>>> 7544c88c
 			if (!user) {
 				return common.failureResponse({
 					message: 'USER_NOT_FOUND',
