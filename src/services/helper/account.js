/**
 * name : account.js
 * author : Aman Gupta
 * created-date : 03-Nov-2021
 * Description : account helper.
 */

// Dependencies
const bcryptJs = require('bcryptjs')
const jwt = require('jsonwebtoken')
const ObjectId = require('mongoose').Types.ObjectId

const utilsHelper = require('@generics/utils')
const httpStatusCode = require('@generics/http-status')

const common = require('@constants/common')
const usersData = require('@db/users/queries')
const notificationTemplateData = require('@db/notification-template/query')
const kafkaCommunication = require('@generics/kafka-communication')
const systemUserData = require('@db/systemUsers/queries')
const FILESTREAM = require('@generics/file-stream')
const utils = require('@generics/utils')

module.exports = class AccountHelper {
	/**
	 * create account
	 * @method
	 * @name create
	 * @param {Object} bodyData -request body contains user creation deatils.
	 * @param {String} bodyData.secretCode - secrate code to create mentor.
	 * @param {String} bodyData.name - name of the user.
	 * @param {Boolean} bodyData.isAMentor - is a mentor or not .
	 * @param {String} bodyData.email - user email.
	 * @param {String} bodyData.password - user password.
	 * @returns {JSON} - returns account creation details.
	 */

	static async create(bodyData) {
		const projection = {
			password: 0,
			refreshTokens: 0,
			'designation.deleted': 0,
			'designation._id': 0,
			'areasOfExpertise.deleted': 0,
			'areasOfExpertise._id': 0,
			'location.deleted': 0,
			'location._id': 0,
			otpInfo: 0,
		}
		try {
			const email = bodyData.email.toLowerCase()
			let user = await usersData.findOne({ 'email.address': email })
			if (user) {
				return common.failureResponse({
					message: 'USER_ALREADY_EXISTS',
					statusCode: httpStatusCode.not_acceptable,
					responseCode: 'CLIENT_ERROR',
				})
			}

			if (process.env.ENABLE_EMAIL_OTP_VERIFICATION === 'true') {
				const redisData = await utilsHelper.redisGet(email)
				if (!redisData || redisData.otp != bodyData.otp) {
					return common.failureResponse({
						message: 'OTP_INVALID',
						statusCode: httpStatusCode.bad_request,
						responseCode: 'CLIENT_ERROR',
					})
				}
			}

			bodyData.password = utilsHelper.hashPassword(bodyData.password)
			bodyData.email = { address: email, verified: false }

			await usersData.createUser(bodyData)

			/* FLOW STARTED: user login after registration */

			user = await usersData.findOne({ 'email.address': email }, projection)

			const tokenDetail = {
				data: {
					_id: user._id,
					email: user.email.address,
					name: user.name,
					isAMentor: user.isAMentor,
				},
			}

			const accessToken = utilsHelper.generateToken(
				tokenDetail,
				process.env.ACCESS_TOKEN_SECRET,
				common.accessTokenExpiry
			)
			const refreshToken = utilsHelper.generateToken(
				tokenDetail,
				process.env.REFRESH_TOKEN_SECRET,
				common.refreshTokenExpiry
			)

			const update = {
				$push: {
					refreshTokens: { token: refreshToken, exp: new Date().getTime() + common.refreshTokenExpiryInMs },
				},
				lastLoggedInAt: new Date().getTime(),
			}
			await usersData.updateOneUser({ _id: ObjectId(user._id) }, update)

<<<<<<< HEAD
			await redisCommunication.deleteKey(email)
=======
			await utilsHelper.redisDel(email)
>>>>>>> f4fd888e

			const result = { access_token: accessToken, refresh_token: refreshToken, user }

			const templateData = await notificationTemplateData.findOneEmailTemplate(
				process.env.REGISTRATION_EMAIL_TEMPLATE_CODE
			)

			if (templateData) {
				// Push successfull registration email to kafka
				const payload = {
					type: common.notificationEmailType,
					email: {
						to: email,
						subject: templateData.subject,
						body: utilsHelper.composeEmailBody(templateData.body, {
							name: bodyData.name,
							appName: process.env.APP_NAME,
						}),
					},
				}

				await kafkaCommunication.pushEmailToKafka(payload)
			}

			return common.successResponse({
				statusCode: httpStatusCode.created,
				message: 'USER_CREATED_SUCCESSFULLY',
				result,
			})
		} catch (error) {
			throw error
		}
	}

	/**
	 * login user account
	 * @method
	 * @name login
	 * @param {Object} bodyData -request body contains user login deatils.
	 * @param {String} bodyData.email - user email.
	 * @param {String} bodyData.password - user password.
	 * @returns {JSON} - returns susccess or failure of login details.
	 */

	static async login(bodyData) {
		const projection = {
			refreshTokens: 0,
			'designation.deleted': 0,
			'designation._id': 0,
			'areasOfExpertise.deleted': 0,
			'areasOfExpertise._id': 0,
			'location.deleted': 0,
			'location._id': 0,
			otpInfo: 0,
		}
		try {
			let user = await usersData.findOne({ 'email.address': bodyData.email.toLowerCase() }, projection)
			if (!user) {
				return common.failureResponse({
					message: 'EMAIL_ID_NOT_REGISTERED',
					statusCode: httpStatusCode.bad_request,
					responseCode: 'CLIENT_ERROR',
				})
			}
			const isPasswordCorrect = bcryptJs.compareSync(bodyData.password, user.password)
			if (!isPasswordCorrect) {
				return common.failureResponse({
					message: 'USERNAME_OR_PASSWORD_IS_INVALID',
					statusCode: httpStatusCode.bad_request,
					responseCode: 'CLIENT_ERROR',
				})
			}

			const tokenDetail = {
				data: {
					_id: user._id,
					email: user.email.address,
					name: user.name,
					isAMentor: user.isAMentor,
				},
			}

			const accessToken = utilsHelper.generateToken(
				tokenDetail,
				process.env.ACCESS_TOKEN_SECRET,
				common.accessTokenExpiry
			)
			const refreshToken = utilsHelper.generateToken(
				tokenDetail,
				process.env.REFRESH_TOKEN_SECRET,
				common.refreshTokenExpiry
			)

			const update = {
				$push: {
					refreshTokens: { token: refreshToken, exp: new Date().getTime() + common.refreshTokenExpiryInMs },
				},
				lastLoggedInAt: new Date().getTime(),
			}
			await usersData.updateOneUser({ _id: ObjectId(user._id) }, update)
			delete user.password
			const result = { access_token: accessToken, refresh_token: refreshToken, user }

			return common.successResponse({
				statusCode: httpStatusCode.ok,
				message: 'LOGGED_IN_SUCCESSFULLY',
				result,
			})
		} catch (error) {
			throw error
		}
	}

	/**
	 * logout user account
	 * @method
	 * @name logout
	 * @param {Object} req -request data.
	 * @param {string} bodyData.loggedInId - user id.
	 * @param {string} bodyData.refreshToken - refresh token.
	 * @returns {JSON} - returns accounts loggedout information.
	 */

	static async logout(bodyData) {
		try {
			const user = await usersData.findOne({ _id: ObjectId(bodyData.loggedInId) })
			if (!user) {
				return common.failureResponse({
					message: 'USER_DOESNOT_EXISTS',
					statusCode: httpStatusCode.bad_request,
					responseCode: 'CLIENT_ERROR',
				})
			}

			const update = {
				$pull: {
					refreshTokens: { token: bodyData.refreshToken },
				},
			}
			/* Destroy refresh token for user */
			const res = await usersData.updateOneUser({ _id: ObjectId(user._id) }, update)

			/* If user doc not updated because of stored token does not matched with bodyData.refreshToken */
			if (!res) {
				return common.failureResponse({
					message: 'INVALID_REFRESH_TOKEN',
					statusCode: httpStatusCode.unauthorized,
					responseCode: 'UNAUTHORIZED',
				})
			}

			return common.successResponse({
				statusCode: httpStatusCode.ok,
				message: 'LOGGED_OUT_SUCCESSFULLY',
			})
		} catch (error) {
			throw error
		}
	}

	/**
	 * generate token
	 * @method
	 * @name generateToken
	 * @param {Object} bodyData -request data.
	 * @param {string} bodyData.refreshToken - refresh token.
	 * @returns {JSON} - returns access token info
	 */

	static async generateToken(bodyData) {
		let decodedToken
		try {
			decodedToken = jwt.verify(bodyData.refreshToken, process.env.REFRESH_TOKEN_SECRET)
		} catch (error) {
			/* If refresh token is expired */
			error.statusCode = httpStatusCode.unauthorized
			error.message = 'REFRESH_TOKEN_EXPIRED'
			throw error
		}

		const user = await usersData.findOne({ _id: ObjectId(decodedToken.data._id) })

		/* Check valid user */
		if (!user) {
			return common.failureResponse({
				message: 'USER_DOESNOT_EXISTS',
				statusCode: httpStatusCode.bad_request,
				responseCode: 'CLIENT_ERROR',
			})
		}

		/* Check valid refresh token stored in db */
		if (user.refreshTokens.length) {
			const token = user.refreshTokens.find((tokenData) => tokenData.token === bodyData.refreshToken)
			if (!token) {
				return common.failureResponse({
					message: 'REFRESH_TOKEN_NOT_FOUND',
					statusCode: httpStatusCode.internal_server_error,
					responseCode: 'CLIENT_ERROR',
				})
			}

			/* Generate new access token */
			const accessToken = utilsHelper.generateToken(
				{ data: decodedToken.data },
				process.env.ACCESS_TOKEN_SECRET,
				common.accessTokenExpiry
			)

			return common.successResponse({
				statusCode: httpStatusCode.ok,
				message: 'ACCESS_TOKEN_GENERATED_SUCCESSFULLY',
				result: { access_token: accessToken },
			})
		}
		return common.failureResponse({
			message: 'REFRESH_TOKEN_NOT_FOUND',
			statusCode: httpStatusCode.bad_request,
			responseCode: 'CLIENT_ERROR',
		})
	}

	/**
	 * generate otp
	 * @method
	 * @name generateOtp
	 * @param {Object} bodyData -request data.
	 * @param {string} bodyData.email - user email.
	 * @param {string} bodyData.password - user email.
	 * @returns {JSON} - returns otp success response
	 */

	static async generateOtp(bodyData) {
		try {
			let otp
			let isValidOtpExist = true
			const user = await usersData.findOne({ 'email.address': bodyData.email })
			if (!user) {
				return common.failureResponse({
					message: 'USER_DOESNOT_EXISTS',
					statusCode: httpStatusCode.bad_request,
					responseCode: 'CLIENT_ERROR',
				})
			}

			const userData = await utilsHelper.redisGet(bodyData.email.toLowerCase())

			if (userData && userData.action === 'forgetpassword') {
				otp = userData.otp // If valid then get previuosly generated otp
				console.log(otp)
			} else {
				isValidOtpExist = false
			}

			const isPasswordCorrect = bcryptJs.compareSync(bodyData.password, user.password)
			if (isPasswordCorrect) {
				return common.failureResponse({
					message: 'RESET_PREVIOUS_PASSWORD',
					statusCode: httpStatusCode.bad_request,
					responseCode: 'CLIENT_ERROR',
				})
			}

			if (!isValidOtpExist) {
				otp = Math.floor(Math.random() * 900000 + 100000) // 6 digit otp
				const redisData = {
					verify: bodyData.email.toLowerCase(),
					action: 'forgetpassword',
					otp,
				}
				const res = await utilsHelper.redisSet(
					bodyData.email.toLowerCase(),
					redisData,
					common.otpExpirationTime
				)
				if (res !== 'OK') {
					return common.failureResponse({
						message: 'UNABLE_TO_SEND_OTP',
						statusCode: httpStatusCode.internal_server_error,
						responseCode: 'SERVER_ERROR',
					})
				}
			}

			const templateData = await notificationTemplateData.findOneEmailTemplate(
				process.env.OTP_EMAIL_TEMPLATE_CODE
			)

			if (templateData) {
				// Push otp to kafka
				const payload = {
					type: common.notificationEmailType,
					email: {
						to: bodyData.email,
						subject: templateData.subject,
						body: utilsHelper.composeEmailBody(templateData.body, { name: user.name, otp }),
					},
				}

				await kafkaCommunication.pushEmailToKafka(payload)
			}

			return common.successResponse({
				statusCode: httpStatusCode.ok,
				message: 'OTP_SENT_SUCCESSFULLY',
			})
		} catch (error) {
			throw error
		}
	}

	/**
	 * otp to verify user during registration
	 * @method
	 * @name registrationOtp
	 * @param {Object} bodyData -request data.
	 * @param {string} bodyData.email - user email.
	 * @returns {JSON} - returns otp success response
	 */

	static async registrationOtp(bodyData) {
		try {
			let otp
			let isValidOtpExist = true
			const user = await usersData.findOne({ 'email.address': bodyData.email })
			if (user) {
				return common.failureResponse({
					message: 'USER_ALREADY_EXISTS',
					statusCode: httpStatusCode.bad_request,
					responseCode: 'CLIENT_ERROR',
				})
			}

			const userData = await utilsHelper.redisGet(bodyData.email.toLowerCase())

			if (userData && userData.action === 'signup') {
				otp = userData.otp // If valid then get previuosly generated otp
			} else {
				isValidOtpExist = false
			}

			if (!isValidOtpExist) {
				otp = Math.floor(Math.random() * 900000 + 100000) // 6 digit otp
				const redisData = {
					verify: bodyData.email.toLowerCase(),
					action: 'signup',
					otp,
				}
				const res = await utilsHelper.redisSet(
					bodyData.email.toLowerCase(),
					redisData,
					common.otpExpirationTime
				)
				if (res !== 'OK') {
					return common.failureResponse({
						message: 'UNABLE_TO_SEND_OTP',
						statusCode: httpStatusCode.internal_server_error,
						responseCode: 'SERVER_ERROR',
					})
				}
			}

			const templateData = await notificationTemplateData.findOneEmailTemplate(
				process.env.REGISTRATION_OTP_EMAIL_TEMPLATE_CODE
			)

			if (templateData) {
				// Push otp to kafka
				const payload = {
					type: common.notificationEmailType,
					email: {
						to: bodyData.email,
						subject: templateData.subject,
						body: utilsHelper.composeEmailBody(templateData.body, { name: bodyData.name, otp }),
					},
				}

				await kafkaCommunication.pushEmailToKafka(payload)
			}
			console.log(otp)
			return common.successResponse({
				statusCode: httpStatusCode.ok,
				message: 'REGISTRATION_OTP_SENT_SUCCESSFULLY',
			})
		} catch (error) {
			throw error
		}
	}

	/**
	 * Reset password
	 * @method
	 * @name resetPassword
	 * @param {Object} req -request data.
	 * @param {string} bodyData.email - user email.
	 * @param {string} bodyData.otp - user otp.
	 * @param {string} bodyData.password - user password.
	 * @returns {JSON} - returns password reset response
	 */

	static async resetPassword(bodyData) {
		const projection = {
			refreshTokens: 0,
			'designation.deleted': 0,
			'designation._id': 0,
			'areasOfExpertise.deleted': 0,
			'areasOfExpertise._id': 0,
			'location.deleted': 0,
			'location._id': 0,
		}
		try {
			let user = await usersData.findOne({ 'email.address': bodyData.email }, projection)
			if (!user) {
				return common.failureResponse({
					message: 'USER_DOESNOT_EXISTS',
					statusCode: httpStatusCode.bad_request,
					responseCode: 'CLIENT_ERROR',
				})
			}

			const redisData = await utilsHelper.redisGet(bodyData.email.toLowerCase())
			if (!redisData || redisData.otp != bodyData.otp) {
				return common.failureResponse({
					message: 'RESET_OTP_INVALID',
					statusCode: httpStatusCode.bad_request,
					responseCode: 'CLIENT_ERROR',
				})
			}
			const isPasswordCorrect = bcryptJs.compareSync(bodyData.password, user.password)
			if (isPasswordCorrect) {
				return common.failureResponse({
					message: 'RESET_PREVIOUS_PASSWORD',
					statusCode: httpStatusCode.bad_request,
					responseCode: 'CLIENT_ERROR',
				})
			}

			const salt = bcryptJs.genSaltSync(10)
			bodyData.password = bcryptJs.hashSync(bodyData.password, salt)

			const tokenDetail = {
				data: {
					_id: user._id,
					email: user.email.address,
					name: user.name,
					isAMentor: user.isAMentor,
				},
			}

			const accessToken = utilsHelper.generateToken(tokenDetail, process.env.ACCESS_TOKEN_SECRET, '1d')
			const refreshToken = utilsHelper.generateToken(tokenDetail, process.env.REFRESH_TOKEN_SECRET, '183d')

			const updateParams = {
				$push: {
					refreshTokens: { token: refreshToken, exp: new Date().getTime() + common.refreshTokenExpiryInMs },
				},
				lastLoggedInAt: new Date().getTime(),
				password: bodyData.password,
			}
			await usersData.updateOneUser({ _id: user._id }, updateParams)

<<<<<<< HEAD
			await redisCommunication.deleteKey(bodyData.email.toLowerCase())
=======
			await utilsHelper.redisDel(bodyData.email.toLowerCase())
>>>>>>> f4fd888e

			/* Mongoose schema is in strict mode, so can not delete otpInfo directly */
			delete user.password
			delete user.otpInfo

			const result = { access_token: accessToken, refresh_token: refreshToken, user }

			return common.successResponse({
				statusCode: httpStatusCode.ok,
				message: 'PASSWORD_RESET_SUCCESSFULLY',
				result,
			})
		} catch (error) {
			throw error
		}
	}

	/**
	 * Bulk create mentors
	 * @method
	 * @name bulkCreateMentors
	 * @param {Array} mentors - mentor details.
	 * @param {Object} tokenInformation - token details.
	 * @returns {CSV} - created mentors.
	 */
	static async bulkCreateMentors(mentors, tokenInformation) {
		try {
			const systemUser = await systemUserData.findUsersByEmail(tokenInformation.email)

<<<<<<< HEAD
			if (!systemUser) {
				return common.failureResponse({
					message: apiResponses.USER_DOESNOT_EXISTS,
					statusCode: httpStatusCode.bad_request,
					responseCode: 'CLIENT_ERROR',
				})
			}

			if (systemUser.role.toLowerCase() !== 'admin') {
				return common.failureResponse({
					message: apiResponses.NOT_AN_ADMIN,
					statusCode: httpStatusCode.bad_request,
					responseCode: 'CLIENT_ERROR',
				})
			}
=======
				if (!systemUser) {
					return common.failureResponse({
						message: 'USER_DOESNOT_EXISTS',
						statusCode: httpStatusCode.bad_request,
						responseCode: 'CLIENT_ERROR',
					})
				}

				if (systemUser.role.toLowerCase() !== 'admin') {
					return common.failureResponse({
						message: 'NOT_AN_ADMIN',
						statusCode: httpStatusCode.bad_request,
						responseCode: 'CLIENT_ERROR',
					})
				}
>>>>>>> f4fd888e

			const fileName = 'mentors-creation'
			let fileStream = new FILESTREAM(fileName)
			let input = fileStream.initStream()

			;(async function () {
				await fileStream.getProcessorPromise()
				return {
					isResponseAStream: true,
					fileNameWithPath: fileStream.fileNameWithPath(),
				}
			})()

			for (const mentor of mentors) {
				mentor.isAMentor = true
				const data = await this.create(mentor)
				mentor.email = mentor.email.address
				mentor.status = data.message
				input.push(mentor)
			}

			input.push(null)
		} catch (error) {
			throw error
		}
	}

	/**
	 * Verify the mentor or not
	 * @method
	 * @name verifyMentor
	 * @param {Object} userId - userId.
	 * @returns {JSON} - verifies user is mentor or not
	 */
	static async verifyMentor(userId) {
		try {
			let user = await usersData.findOne({ _id: userId }, { isAMentor: 1 })
			if (!user) {
				return common.failureResponse({
					message: 'USER_DOESNOT_EXISTS',
					statusCode: httpStatusCode.bad_request,
					responseCode: 'CLIENT_ERROR',
				})
			} else if (user.isAMentor == true) {
				return common.successResponse({
					statusCode: httpStatusCode.ok,
					message: 'USER_IS_A_MENTOR',
					result: user,
				})
			} else {
				return common.successResponse({
					statusCode: httpStatusCode.ok,
					message: 'USER_IS_NOT_A_MENTOR',
					result: user,
				})
			}
		} catch (error) {
			throw error
		}
	}

	/**
	 * Verify user is mentor or not
	 * @method
	 * @name verifyUser
	 * @param {Object} userId - userId.
	 * @returns {JSON} - verifies user is mentor or not
	 */
	static async verifyUser(userId) {
		try {
			let user = await usersData.findOne({ _id: userId }, { isAMentor: 1 })
			if (!user) {
				return common.failureResponse({
					message: 'USER_DOESNOT_EXISTS',
					statusCode: httpStatusCode.bad_request,
					responseCode: 'CLIENT_ERROR',
				})
			} else if (user.isAMentor == true) {
				return common.successResponse({
					statusCode: httpStatusCode.ok,
					message: 'USER_IS_A_MENTOR',
					result: user,
				})
			} else {
				return common.successResponse({
					statusCode: httpStatusCode.ok,
					message: 'USER_IS_NOT_A_MENTOR',
					result: user,
				})
			}
		} catch (error) {
			throw error
		}
	}

	/**
	 * Account List
	 * @method
	 * @name list method post
	 * @param {Object} req -request data.
	 * @param {Array} userIds -contains userIds.
	 * @returns {JSON} - all accounts data
	 *
	 *
	 * User list.
	 * @method
	 * @name list method get
	 * @param {Boolean} userType - mentor/mentee.
	 * @param {Number} page - page No.
	 * @param {Number} limit - page limit.
	 * @param {String} search - search field.
	 * @returns {JSON} - List of users
	 */
	static async list(params) {
		try {
			if (params.hasOwnProperty('body') && params.body.hasOwnProperty('userIds')) {
				const userIds = params.body.userIds

				const userIdsNotFoundInRedis = []
				const userDetailsFoundInRedis = []
				for (let i = 0; i < userIds.length; i++) {
					let userDetails = (await utilsHelper.redisGet(userIds[i])) || false

					if (!userDetails) {
						userIdsNotFoundInRedis.push(userIds[i])
					} else {
						userDetailsFoundInRedis.push(userDetails)
					}
				}

				const users = await usersData.findAllUsers(
					{ _id: { $in: userIdsNotFoundInRedis } },
					{ password: 0, refreshTokens: 0, otpInfo: 0 }
				)

				users.forEach(async (element) => {
					if (element.isAMentor) {
						await utilsHelper.redisSet(element._id.toString(), element)
					}
				})

				return common.successResponse({
					statusCode: httpStatusCode.ok,
					message: 'USERS_FETCHED_SUCCESSFULLY',
					result: [...users, ...userDetailsFoundInRedis],
				})
			} else {
				let users = await usersData.listUsers(
					params.query.type,
					params.pageNo,
					params.pageSize,
					params.searchText
				)
				let message = ''
				if (params.query.type === 'mentor') {
					message = 'MENTOR_LIST'
				} else if (params.query.type === 'mentee') {
					message = 'MENTEE_LIST'
				}

				if (users[0].data.length < 1) {
					return common.successResponse({
						statusCode: httpStatusCode.ok,
						message: message,
						result: {
							data: [],
							count: 0,
						},
					})
				}

				let foundKeys = {}
				let result = []

				/* Required to resolve all promises first before preparing response object else sometime 
                it will push unresolved promise object if you put this logic in below for loop */

				await Promise.all(
					users[0].data.map(async (user) => {
						/* Assigned image url from the stored location */
						if (user.image) {
							user.image = await utilsHelper.getDownloadableUrl(user.image)
						}
						return user
					})
				)

				for (let user of users[0].data) {
					let firstChar = user.name.charAt(0)
					firstChar = firstChar.toUpperCase()

					if (!foundKeys[firstChar]) {
						result.push({
							key: firstChar,
							values: [user],
						})
						foundKeys[firstChar] = result.length
					} else {
						let index = foundKeys[firstChar] - 1
						result[index].values.push(user)
					}
				}

				return common.successResponse({
					statusCode: httpStatusCode.ok,
					message: message,
					result: {
						data: result,
						count: users[0].count,
					},
				})
			}
		} catch (error) {
			throw error
		}
	}

	/**
	 * Accept term and condition
	 * @method
	 * @name acceptTermsAndCondition
	 * @param {string} userId - userId.
	 * @returns {JSON} - returns accept the term success response
	 */
	static async acceptTermsAndCondition(userId) {
		try {
			console.log('=======>', userId)
			const user = await usersData.findOne({ _id: userId }, { _id: 1 })

			if (!user) {
				return common.failureResponse({
					message: 'USER_DOESNOT_EXISTS',
					statusCode: httpStatusCode.bad_request,
					responseCode: 'CLIENT_ERROR',
				})
			}

			await usersData.updateOneUser(
				{
					_id: userId,
				},
				{
					hasAcceptedTAndC: true,
				}
			)

			await utils.redisDel(userId)
			return common.successResponse({
				statusCode: httpStatusCode.ok,
				message: 'USER_UPDATED_SUCCESSFULLY',
			})
		} catch (error) {
			throw error
		}
	}

	/**
	 * Update role of user
	 * @method
	 * @name changeRole
	 * @param {string} bodyData.email - email of user.
	 * @returns {JSON} change role success response
	 */
	static async changeRole(bodyData) {
		try {
			const update = [
				{
					$set: {
						isAMentor: { $not: '$isAMentor' },
						refreshTokens: [],
					},
				},
			]

			const res = await usersData.updateOneUser({ 'email.address': bodyData.email }, update)

			/* If user doc not updated  */
			if (!res) {
				return common.failureResponse({
					message: 'USER_DOESNOT_EXISTS',
					statusCode: httpStatusCode.bad_request,
					responseCode: 'CLIENT_ERROR',
				})
			}

			return common.successResponse({
				statusCode: httpStatusCode.ok,
				message: 'USER_ROLE_UPDATED_SUCCESSFULLY',
			})
		} catch (error) {
			throw error
		}
	}
}<|MERGE_RESOLUTION|>--- conflicted
+++ resolved
@@ -106,11 +106,7 @@
 			}
 			await usersData.updateOneUser({ _id: ObjectId(user._id) }, update)
 
-<<<<<<< HEAD
-			await redisCommunication.deleteKey(email)
-=======
 			await utilsHelper.redisDel(email)
->>>>>>> f4fd888e
 
 			const result = { access_token: accessToken, refresh_token: refreshToken, user }
 
@@ -572,11 +568,7 @@
 			}
 			await usersData.updateOneUser({ _id: user._id }, updateParams)
 
-<<<<<<< HEAD
-			await redisCommunication.deleteKey(bodyData.email.toLowerCase())
-=======
 			await utilsHelper.redisDel(bodyData.email.toLowerCase())
->>>>>>> f4fd888e
 
 			/* Mongoose schema is in strict mode, so can not delete otpInfo directly */
 			delete user.password
@@ -606,10 +598,9 @@
 		try {
 			const systemUser = await systemUserData.findUsersByEmail(tokenInformation.email)
 
-<<<<<<< HEAD
 			if (!systemUser) {
 				return common.failureResponse({
-					message: apiResponses.USER_DOESNOT_EXISTS,
+					message: 'USER_DOESNOT_EXISTS',
 					statusCode: httpStatusCode.bad_request,
 					responseCode: 'CLIENT_ERROR',
 				})
@@ -617,28 +608,11 @@
 
 			if (systemUser.role.toLowerCase() !== 'admin') {
 				return common.failureResponse({
-					message: apiResponses.NOT_AN_ADMIN,
-					statusCode: httpStatusCode.bad_request,
-					responseCode: 'CLIENT_ERROR',
-				})
-			}
-=======
-				if (!systemUser) {
-					return common.failureResponse({
-						message: 'USER_DOESNOT_EXISTS',
-						statusCode: httpStatusCode.bad_request,
-						responseCode: 'CLIENT_ERROR',
-					})
-				}
-
-				if (systemUser.role.toLowerCase() !== 'admin') {
-					return common.failureResponse({
-						message: 'NOT_AN_ADMIN',
-						statusCode: httpStatusCode.bad_request,
-						responseCode: 'CLIENT_ERROR',
-					})
-				}
->>>>>>> f4fd888e
+					message: 'NOT_AN_ADMIN',
+					statusCode: httpStatusCode.bad_request,
+					responseCode: 'CLIENT_ERROR',
+				})
+			}
 
 			const fileName = 'mentors-creation'
 			let fileStream = new FILESTREAM(fileName)
