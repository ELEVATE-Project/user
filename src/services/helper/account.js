--- conflicted
+++ resolved
@@ -982,266 +982,4 @@
 			throw error
 		}
 	}
-
-<<<<<<< HEAD
-	static async reActivateOtp(bodyData) {
-		try {
-			let otp
-			let isValidOtpExist = true
-			const user = await userQueries.findOne({ email: bodyData.email })
-
-			if (!user) {
-				return common.failureResponse({
-					message: 'USER_NOT_FOUND',
-					statusCode: httpStatusCode.not_found,
-					responseCode: 'CLIENT_ERROR',
-				})
-			}
-
-			// Check if the user is already active (customize this part based on your logic)
-			if (user.status == 'ACTIVE') {
-				return common.failureResponse({
-					message: 'USER_ALREADY_ACTIVE',
-					statusCode: httpStatusCode.bad_request,
-					responseCode: 'CLIENT_ERROR',
-				})
-			}
-
-			const userData = await utilsHelper.redisGet(bodyData.email.toLowerCase())
-			// const usersData = await userQueries.findAll(bodyData.email.toLowerCase())
-			// console.log(usersData)
-
-			// Check if the deactivation time is before 24 hours
-			if (userData && user) {
-				const currentTime = new Date()
-				const deactivationTime = user.deactivated_at
-
-				// Calculate the time difference in milliseconds
-				const timeDifference = currentTime - deactivationTime
-
-				// Check if the difference is less than 24 hours (in milliseconds)
-				if (timeDifference < 24 * 60 * 60 * 1000) {
-					return common.failureResponse({
-						message: 'REACTIVATION_NOT_ALLOWED_YET',
-						statusCode: httpStatusCode.bad_request,
-						responseCode: 'CLIENT_ERROR',
-					})
-				}
-			}
-
-			if (userData && userData.action === 'reactivation') {
-				otp = userData.otp
-			} else {
-				isValidOtpExist = false
-			}
-
-			if (!isValidOtpExist) {
-				otp = Math.floor(Math.random() * 900000 + 100000) // 6-digit OTP
-				const redisData = {
-					verify: bodyData.email.toLowerCase(),
-					action: 'reactivation',
-					otp,
-				}
-				const res = await utilsHelper.redisSet(
-					bodyData.email.toLowerCase(),
-					redisData,
-					common.otpExpirationTime
-				)
-				if (res !== 'OK') {
-					return common.failureResponse({
-						message: 'UNABLE_TO_SEND_OTP',
-						statusCode: httpStatusCode.internal_server_error,
-						responseCode: 'SERVER_ERROR',
-					})
-				}
-			}
-
-			const templateData = await notificationTemplateQueries.findOneEmailTemplate(
-				process.env.REACTIVATION_OTP_EMAIL_TEMPLATE_CODE
-			)
-
-			if (templateData) {
-				// Push OTP to Kafka
-				const payload = {
-					type: common.notificationEmailType,
-					email: {
-						to: bodyData.email,
-						subject: templateData.subject,
-						body: utilsHelper.composeEmailBody(templateData.body, { name: bodyData.name, otp }),
-					},
-				}
-			}
-
-			if (process.env.APPLICATION_ENV === 'development') {
-				console.log(otp)
-			}
-
-			return common.successResponse({
-				statusCode: httpStatusCode.ok,
-				message: 'REACTIVATION_OTP_SENT_SUCCESSFULLY',
-			})
-		} catch (error) {
-			throw error
-		}
-	}
-
-	static async reActivateAccount(bodyData) {
-		try {
-			const { email, otp } = bodyData
-			const storedData = await utilsHelper.redisGet(email.toLowerCase())
-
-			if (!storedData || storedData.action != 'reactivation' || storedData.otp != otp) {
-				return common.failureResponse({
-					message: 'INVALID_OTP',
-					statusCode: httpStatusCode.bad_request,
-					responseCode: 'CLIENT_ERROR',
-				})
-			}
-			let updateParams = {
-				status: 'ACTIVE',
-				activated_at: new Date(),
-			}
-			const result = await userQueries.updateUser({ email: email.toLowerCase() }, updateParams)
-			if (!result.error) {
-				await utilsHelper.redisDel(email.toLowerCase())
-
-				return common.successResponse({
-					statusCode: httpStatusCode.ok,
-					message: 'ACCOUNT_REACTIVATED_SUCCESSFULLY',
-				})
-			} else {
-				return common.failureResponse({
-					message: 'ACCOUNT_REACTIVATION_FAILED',
-					statusCode: httpStatusCode.internal_server_error,
-					responseCode: 'SERVER_ERROR',
-				})
-			}
-		} catch (error) {
-			throw error
-		}
-	}
-=======
-	/**
-	 * get otp of Re-Actiavting Account
-	 * @method
-	 * @name reActivateAccountOtp
-	 * @param {Object} req -request data.
-	 * @param {string} bodyData.email - email of user.
-	 * @returns {JSON} - otp success response
-	 */
-	static async reActivateAccountOtp(bodyData) {
-		try {
-		let otp;
-		let isValidOtpExist = true;
-		const user = await userQueries.findOne({ email: bodyData.email });
-		// Check if the user exists (make sure you customize this part based on your logic)
-		if (!user) {
-		return common.failureResponse({
-		message: 'USER_NOT_FOUND',
-		statusCode: httpStatusCode.not_found,
-		responseCode: 'CLIENT_ERROR',
-		});
-		}
-		// Check if the user is already active (customize this part based on your logic)
-		if (user.isActive) {
-		return common.failureResponse({
-		message: 'USER_ALREADY_ACTIVE',
-		statusCode: httpStatusCode.bad_request,
-		responseCode: 'CLIENT_ERROR',
-		});
-		}
-		const userData = await utilsHelper.redisGet(bodyData.email.toLowerCase());
-		if (userData && userData.action === 'reactivation') {
-		otp = userData.otp; // If a valid OTP already exists, get the previous OTP
-		} else {
-		isValidOtpExist = false;
-		}
-		if (!isValidOtpExist) {
-		otp = Math.floor(Math.random() * 900000 + 100000); // 6-digit OTP
-		const redisData = {
-		verify: bodyData.email.toLowerCase(),
-		action: 'reactivation',
-		otp,
-		};
-		const res = await utilsHelper.redisSet(
-		bodyData.email.toLowerCase(),
-		redisData,
-		common.otpExpirationTime
-		);
-		if (res !== 'OK') {
-		return common.failureResponse({
-		message: 'UNABLE_TO_SEND_OTP',
-		statusCode: httpStatusCode.internal_server_error,
-		responseCode: 'SERVER_ERROR',
-		});
-		}
-		}
-		const templateData = await notificationTemplateQueries.findOneEmailTemplate(
-		process.env.REACTIVATION_OTP_EMAIL_TEMPLATE_CODE
-		);
-		if (templateData) {
-		// Push OTP to Kafka
-		const payload = {
-		type: common.notificationEmailType,
-		email: {
-		to: bodyData.email,
-		subject: templateData.subject,
-		body: utilsHelper.composeEmailBody(templateData.body, { name: bodyData.name, otp }),
-		},
-		};
-		}
-		if (process.env.APPLICATION_ENV === 'development') {
-		console.log(otp);
-		}
-		return common.successResponse({
-		statusCode: httpStatusCode.ok,
-		message: 'REACTIVATION_OTP_SENT_SUCCESSFULLY',
-		});
-		} catch (error) {
-		throw error;
-		}
-		}
-		
-		/**
-	 * reActivate the Account
-	 * @name reActivateAccount
-	 * @param {Object} req - request data.
-	 * @param {String} bodyData.email -user email. 
-	 * @param {string} bodyData.otp - reActivateAccountOtp.
-	 * @returns {JSON} - returns susccess or failure .
-	 */
-		static async reActivateAccount(bodyData) {
-		try {
-		const { email, otp } = bodyData;
-		const storedData = await utilsHelper.redisGet(email.toLowerCase());
-		if (!storedData || storedData.action !== 'reactivation' || storedData.otp !== otp) {
-		return common.failureResponse({
-		message: 'INVALID_OTP',
-		statusCode: httpStatusCode.bad_request,
-		responseCode: 'CLIENT_ERROR',
-		});
-		}
-		const updateParams = {
-		status: 'active',
-		};
-		const result = await userQueries.updateUser({ email: email.toLowerCase() }, updateParams);
-		if (result.success) {
-		await utilsHelper.redisDel(email.toLowerCase());
-		return common.successResponse({
-		statusCode: httpStatusCode.ok,
-		message: 'ACCOUNT_REACTIVATED_SUCCESSFULLY',
-		});
-		} else {
-		return common.failureResponse({
-		message: 'ACCOUNT_REACTIVATION_FAILED',
-		statusCode: httpStatusCode.internal_server_error,
-		responseCode: 'SERVER_ERROR',
-		});
-		}
-		} catch (error) {
-		throw error;
-		}
-		}
-		
->>>>>>> d362e2f3
 }