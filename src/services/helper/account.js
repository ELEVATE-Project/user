/**
 * name : account.js
 * author : Aman Gupta
 * created-date : 03-Nov-2021
 * Description : account helper.
 */

// Dependencies
const bcryptJs = require('bcryptjs')
const jwt = require('jsonwebtoken')
const ObjectId = require('mongoose').Types.ObjectId

const utilsHelper = require('@generics/utils')
const httpStatusCode = require('@generics/http-status')

const common = require('@constants/common')
const usersData = require('@db/users/queries')
const userQueries = require('@database/queries/users')
const organizationQueries = require('@database/queries/organizations')
const notificationTemplateData = require('@db/notification-template/query')
const kafkaCommunication = require('@generics/kafka-communication')
// const systemUserData = require('@db/systemUsers/queries')
const FILESTREAM = require('@generics/file-stream')

module.exports = class AccountHelper {
	/**
	 * create account
	 * @method
	 * @name create
	 * @param {Object} bodyData -request body contains user creation deatils.
	 * @param {String} bodyData.secretCode - secrate code to create mentor.
	 * @param {String} bodyData.name - name of the user.
	 * @param {Boolean} bodyData.isAMentor - is a mentor or not .
	 * @param {String} bodyData.email - user email.
	 * @param {String} bodyData.password - user password.
	 * @returns {JSON} - returns account creation details.
	 */

	static async create(bodyData) {
		const projection = ['password', 'refresh_token', 'location', 'otpInfo']

		try {
			const email = bodyData.email.toLowerCase()
			let user = await userQueries.findOne({ where: { email: email } })

			if (user) {
				return common.failureResponse({
					message: 'USER_ALREADY_EXISTS',
					statusCode: httpStatusCode.not_acceptable,
					responseCode: 'CLIENT_ERROR',
				})
			}

			if (process.env.ENABLE_EMAIL_OTP_VERIFICATION === 'true') {
				const redisData = await utilsHelper.redisGet(email)
				if (!redisData || redisData.otp != bodyData.otp) {
					return common.failureResponse({
						message: 'OTP_INVALID',
						statusCode: httpStatusCode.bad_request,
						responseCode: 'CLIENT_ERROR',
					})
				}
			}

			bodyData.password = utilsHelper.hashPassword(bodyData.password)

			if (!bodyData.organization_id) {
				let organization = await organizationQueries.findOne({}, { limit: 1 })
				bodyData.organization_id = organization.id
			}

			await userQueries.create(bodyData)

			/* FLOW STARTED: user login after registration */
			user = await userQueries.findOne({
				where: { email: email },
				attributes: {
					exclude: projection,
				},
			})

			const tokenDetail = {
				data: {
					id: user.id,
					email: user.email,
					name: user.name,
					role: user.role,
				},
			}

			const accessToken = utilsHelper.generateToken(
				tokenDetail,
				process.env.ACCESS_TOKEN_SECRET,
				common.accessTokenExpiry
			)
			const refreshToken = utilsHelper.generateToken(
				tokenDetail,
				process.env.REFRESH_TOKEN_SECRET,
				common.refreshTokenExpiry
			)

			let refresh_token = new Array()
			refresh_token.push({
				token: refreshToken,
				exp: new Date().getTime() + common.refreshTokenExpiryInMs,
				userId: user.id,
			})

			const update = {
				refresh_token: refresh_token,
				last_logged_in_at: new Date().getTime(),
			}

			const filterQuery = { where: { id: user.id } }

			await userQueries.updateUser(update, filterQuery)
			await utilsHelper.redisDel(email)

			const result = { access_token: accessToken, refresh_token: refreshToken, user }
			const templateData = await notificationTemplateData.findOneEmailTemplate(
				process.env.REGISTRATION_EMAIL_TEMPLATE_CODE
			)

			if (templateData) {
				// Push successfull registration email to kafka
				const payload = {
					type: common.notificationEmailType,
					email: {
						to: email,
						subject: templateData.subject,
						body: utilsHelper.composeEmailBody(templateData.body, {
							name: bodyData.name,
							appName: process.env.APP_NAME,
						}),
					},
				}

				await kafkaCommunication.pushEmailToKafka(payload)
			}

			return common.successResponse({
				statusCode: httpStatusCode.created,
				message: 'USER_CREATED_SUCCESSFULLY',
				result,
			})
		} catch (error) {
			throw error
		}
	}

	/**
	 * login user account
	 * @method
	 * @name login
	 * @param {Object} bodyData -request body contains user login deatils.
	 * @param {String} bodyData.email - user email.
	 * @param {String} bodyData.password - user password.
	 * @returns {JSON} - returns susccess or failure of login details.
	 */

	static async login(bodyData) {
		try {
			let user = await userQueries.findOne({
				where: { email: bodyData.email.toLowerCase() },
			})
			if (!user) {
				return common.failureResponse({
					message: 'EMAIL_ID_NOT_REGISTERED',
					statusCode: httpStatusCode.bad_request,
					responseCode: 'CLIENT_ERROR',
				})
			}

			user = JSON.parse(JSON.stringify(user))
			const isPasswordCorrect = bcryptJs.compareSync(bodyData.password, user.password)
			if (!isPasswordCorrect) {
				return common.failureResponse({
					message: 'USERNAME_OR_PASSWORD_IS_INVALID',
					statusCode: httpStatusCode.bad_request,
					responseCode: 'CLIENT_ERROR',
				})
			}

			const tokenDetail = {
				data: {
					id: user.id,
					email: user.email,
					name: user.name,
					role: user.role,
				},
			}

			const accessToken = utilsHelper.generateToken(
				tokenDetail,
				process.env.ACCESS_TOKEN_SECRET,
				common.accessTokenExpiry
			)
			const refreshToken = utilsHelper.generateToken(
				tokenDetail,
				process.env.REFRESH_TOKEN_SECRET,
				common.refreshTokenExpiry
			)

			let currentToken = {
				token: refreshToken,
				exp: new Date().getTime() + common.refreshTokenExpiryInMs,
				userId: user.id,
			}

			let userTokens = user.refresh_token ? user.refresh_token : []
			let noOfTokensToKeep = common.refreshTokenLimit - 1
			let refreshTokens = []

			if (userTokens && userTokens.length >= common.refreshTokenLimit) {
				refreshTokens = userTokens.splice(-noOfTokensToKeep)
			} else {
				refreshTokens = userTokens
			}

			refreshTokens.push(currentToken)

			const updateParams = {
				refresh_token: refreshTokens,
				last_logged_in_at: new Date().getTime(),
			}

			const filterQuery = { where: { id: user.id } }

			await userQueries.updateUser(updateParams, filterQuery)

			delete user.password
			delete user.refresh_token

			const result = { access_token: accessToken, refresh_token: refreshToken, user }

			return common.successResponse({
				statusCode: httpStatusCode.ok,
				message: 'LOGGED_IN_SUCCESSFULLY',
				result,
			})
		} catch (error) {
			throw error
		}
	}

	/**
	 * logout user account
	 * @method
	 * @name logout
	 * @param {Object} req -request data.
	 * @param {string} bodyData.loggedInId - user id.
	 * @param {string} bodyData.refreshToken - refresh token.
	 * @returns {JSON} - returns accounts loggedout information.
	 */

	static async logout(bodyData) {
		try {
			const user = await userQueries.findByPk(bodyData.loggedInId)
			if (!user) {
				return common.failureResponse({
					message: 'USER_DOESNOT_EXISTS',
					statusCode: httpStatusCode.bad_request,
					responseCode: 'CLIENT_ERROR',
				})
			}

			let refreshTokens = user.refresh_token ? user.refresh_token : []
			refreshTokens = refreshTokens.filter(function (tokenData) {
				return tokenData.token !== bodyData.refreshToken
			})

			/* Destroy refresh token for user */
			const res = await userQueries.updateUser({ refresh_token: refreshTokens }, { where: { id: user.id } })

			/* If user doc not updated because of stored token does not matched with bodyData.refreshToken */
			if (!res) {
				return common.failureResponse({
					message: 'INVALID_REFRESH_TOKEN',
					statusCode: httpStatusCode.unauthorized,
					responseCode: 'UNAUTHORIZED',
				})
			}

			return common.successResponse({
				statusCode: httpStatusCode.ok,
				message: 'LOGGED_OUT_SUCCESSFULLY',
			})
		} catch (error) {
			throw error
		}
	}

	/**
	 * generate token
	 * @method
	 * @name generateToken
	 * @param {Object} bodyData -request data.
	 * @param {string} bodyData.refreshToken - refresh token.
	 * @returns {JSON} - returns access token info
	 */

	static async generateToken(bodyData) {
		let decodedToken
		try {
			decodedToken = jwt.verify(bodyData.refreshToken, process.env.REFRESH_TOKEN_SECRET)
		} catch (error) {
			/* If refresh token is expired */
			error.statusCode = httpStatusCode.unauthorized
			error.message = 'REFRESH_TOKEN_EXPIRED'
			throw error
		}

		const user = await userQueries.findOne({ where: { id: decodedToken.data.id } })

		/* Check valid user */
		if (!user) {
			return common.failureResponse({
				message: 'USER_DOESNOT_EXISTS',
				statusCode: httpStatusCode.bad_request,
				responseCode: 'CLIENT_ERROR',
			})
		}

		if (user.deleted) {
			return common.failureResponse({
				message: 'UNAUTHORIZED_REQUEST',
				statusCode: httpStatusCode.unauthorized,
				responseCode: 'UNAUTHORIZED',
			})
		}

		/* Check valid refresh token stored in db */
		if (user.refresh_token.length) {
			const token = user.refresh_token.find((tokenData) => tokenData.token === bodyData.refreshToken)
			if (!token) {
				return common.failureResponse({
					message: 'REFRESH_TOKEN_NOT_FOUND',
					statusCode: httpStatusCode.internal_server_error,
					responseCode: 'CLIENT_ERROR',
				})
			}

			/* Generate new access token */
			const accessToken = utilsHelper.generateToken(
				{ data: decodedToken.data },
				process.env.ACCESS_TOKEN_SECRET,
				common.accessTokenExpiry
			)

			return common.successResponse({
				statusCode: httpStatusCode.ok,
				message: 'ACCESS_TOKEN_GENERATED_SUCCESSFULLY',
				result: { access_token: accessToken },
			})
		}
		return common.failureResponse({
			message: 'REFRESH_TOKEN_NOT_FOUND',
			statusCode: httpStatusCode.bad_request,
			responseCode: 'CLIENT_ERROR',
		})
	}

	/**
	 * generate otp
	 * @method
	 * @name generateOtp
	 * @param {Object} bodyData -request data.
	 * @param {string} bodyData.email - user email.
	 * @param {string} bodyData.password - user email.
	 * @returns {JSON} - returns otp success response
	 */

	static async generateOtp(bodyData) {
		try {
			let otp
			let isValidOtpExist = true
			const user = await userQueries.findOne({ where: { email: bodyData.email } })
			if (!user) {
				return common.failureResponse({
					message: 'USER_DOESNOT_EXISTS',
					statusCode: httpStatusCode.bad_request,
					responseCode: 'CLIENT_ERROR',
				})
			}

			const userData = await utilsHelper.redisGet(bodyData.email.toLowerCase())

			if (userData && userData.action === 'forgetpassword') {
				otp = userData.otp // If valid then get previuosly generated otp
				console.log(otp)
			} else {
				isValidOtpExist = false
			}

			const isPasswordCorrect = bcryptJs.compareSync(bodyData.password, user.password)
			if (isPasswordCorrect) {
				return common.failureResponse({
					message: 'RESET_PREVIOUS_PASSWORD',
					statusCode: httpStatusCode.bad_request,
					responseCode: 'CLIENT_ERROR',
				})
			}

			if (!isValidOtpExist) {
				otp = Math.floor(Math.random() * 900000 + 100000) // 6 digit otp
				const redisData = {
					verify: bodyData.email.toLowerCase(),
					action: 'forgetpassword',
					otp,
				}
				const res = await utilsHelper.redisSet(
					bodyData.email.toLowerCase(),
					redisData,
					common.otpExpirationTime
				)
				if (res !== 'OK') {
					return common.failureResponse({
						message: 'UNABLE_TO_SEND_OTP',
						statusCode: httpStatusCode.internal_server_error,
						responseCode: 'SERVER_ERROR',
					})
				}
			}

			const templateData = await notificationTemplateData.findOneEmailTemplate(
				process.env.OTP_EMAIL_TEMPLATE_CODE
			)

			if (templateData) {
				// Push otp to kafka
				const payload = {
					type: common.notificationEmailType,
					email: {
						to: bodyData.email,
						subject: templateData.subject,
						body: utilsHelper.composeEmailBody(templateData.body, { name: user.name, otp }),
					},
				}

				await kafkaCommunication.pushEmailToKafka(payload)
			}

			return common.successResponse({
				statusCode: httpStatusCode.ok,
				message: 'OTP_SENT_SUCCESSFULLY',
			})
		} catch (error) {
			throw error
		}
	}

	/**
	 * otp to verify user during registration
	 * @method
	 * @name registrationOtp
	 * @param {Object} bodyData -request data.
	 * @param {string} bodyData.email - user email.
	 * @returns {JSON} - returns otp success response
	 */

	static async registrationOtp(bodyData) {
		try {
			let otp
			let isValidOtpExist = true
			const user = await usersData.findOne({ 'email.address': bodyData.email })
			if (user) {
				return common.failureResponse({
					message: 'USER_ALREADY_EXISTS',
					statusCode: httpStatusCode.bad_request,
					responseCode: 'CLIENT_ERROR',
				})
			}

			const userData = await utilsHelper.redisGet(bodyData.email.toLowerCase())

			if (userData && userData.action === 'signup') {
				otp = userData.otp // If valid then get previuosly generated otp
			} else {
				isValidOtpExist = false
			}

			if (!isValidOtpExist) {
				otp = Math.floor(Math.random() * 900000 + 100000) // 6 digit otp
				const redisData = {
					verify: bodyData.email.toLowerCase(),
					action: 'signup',
					otp,
				}
				const res = await utilsHelper.redisSet(
					bodyData.email.toLowerCase(),
					redisData,
					common.otpExpirationTime
				)
				if (res !== 'OK') {
					return common.failureResponse({
						message: 'UNABLE_TO_SEND_OTP',
						statusCode: httpStatusCode.internal_server_error,
						responseCode: 'SERVER_ERROR',
					})
				}
			}

			const templateData = await notificationTemplateData.findOneEmailTemplate(
				process.env.REGISTRATION_OTP_EMAIL_TEMPLATE_CODE
			)

			if (templateData) {
				// Push otp to kafka
				const payload = {
					type: common.notificationEmailType,
					email: {
						to: bodyData.email,
						subject: templateData.subject,
						body: utilsHelper.composeEmailBody(templateData.body, { name: bodyData.name, otp }),
					},
				}

				await kafkaCommunication.pushEmailToKafka(payload)
			}
			if (process.env.APPLICATION_ENV === 'development') {
				console.log(otp)
			}
			return common.successResponse({
				statusCode: httpStatusCode.ok,
				message: 'REGISTRATION_OTP_SENT_SUCCESSFULLY',
			})
		} catch (error) {
			throw error
		}
	}

	/**
	 * Reset password
	 * @method
	 * @name resetPassword
	 * @param {Object} req -request data.
	 * @param {string} bodyData.email - user email.
	 * @param {string} bodyData.otp - user otp.
	 * @param {string} bodyData.password - user password.
	 * @returns {JSON} - returns password reset response
	 */

	static async resetPassword(bodyData) {
		const projection = ['location']
		try {
			let user = await userQueries.findOne({
				where: { email: bodyData.email },
				attributes: {
					exclude: projection,
				},
			})
			if (!user) {
				return common.failureResponse({
					message: 'USER_DOESNOT_EXISTS',
					statusCode: httpStatusCode.bad_request,
					responseCode: 'CLIENT_ERROR',
				})
			}

			user = JSON.parse(JSON.stringify(user))
			const redisData = await utilsHelper.redisGet(bodyData.email.toLowerCase())
			if (!redisData || redisData.otp != bodyData.otp) {
				return common.failureResponse({
					message: 'RESET_OTP_INVALID',
					statusCode: httpStatusCode.bad_request,
					responseCode: 'CLIENT_ERROR',
				})
			}
			const isPasswordCorrect = bcryptJs.compareSync(bodyData.password, user.password)
			if (isPasswordCorrect) {
				return common.failureResponse({
					message: 'RESET_PREVIOUS_PASSWORD',
					statusCode: httpStatusCode.bad_request,
					responseCode: 'CLIENT_ERROR',
				})
			}

			const salt = bcryptJs.genSaltSync(10)
			bodyData.password = bcryptJs.hashSync(bodyData.password, salt)

			const tokenDetail = {
				data: {
					id: user.id,
					email: user.email,
					name: user.name,
					role: user.role,
				},
			}

			const accessToken = utilsHelper.generateToken(tokenDetail, process.env.ACCESS_TOKEN_SECRET, '1d')
			const refreshToken = utilsHelper.generateToken(tokenDetail, process.env.REFRESH_TOKEN_SECRET, '183d')

			let currentToken = {
				token: refreshToken,
				exp: new Date().getTime() + common.refreshTokenExpiryInMs,
				userId: user.id,
			}

			let userTokens = user.refresh_token ? user.refresh_token : []
			let noOfTokensToKeep = common.refreshTokenLimit - 1
			let refreshTokens = []

			if (userTokens && userTokens.length >= common.refreshTokenLimit) {
				refreshTokens = userTokens.splice(-noOfTokensToKeep)
			} else {
				refreshTokens = userTokens
			}

			refreshTokens.push(currentToken)
			const updateParams = {
				refresh_token: refreshTokens,
				lastLoggedInAt: new Date().getTime(),
				password: bodyData.password,
			}

			const filterQuery = { where: { id: user.id } }
			await userQueries.updateUser(updateParams, filterQuery)
			await utilsHelper.redisDel(bodyData.email.toLowerCase())

			/* Mongoose schema is in strict mode, so can not delete otpInfo directly */
			delete user.password
			delete user.otpInfo

			const result = { access_token: accessToken, refresh_token: refreshToken, user }

			return common.successResponse({
				statusCode: httpStatusCode.ok,
				message: 'PASSWORD_RESET_SUCCESSFULLY',
				result,
			})
		} catch (error) {
			throw error
		}
	}

	/**
	 * Bulk create mentors
	 * @method
	 * @name bulkCreateMentors
	 * @param {Array} mentors - mentor details.
	 * @param {Object} tokenInformation - token details.
	 * @returns {CSV} - created mentors.
	 */
	static async bulkCreateMentors(mentors, tokenInformation) {
		try {
			const systemUser = await systemUserData.findUsersByEmail(tokenInformation.email)

			if (!systemUser) {
				return common.failureResponse({
					message: 'USER_DOESNOT_EXISTS',
					statusCode: httpStatusCode.bad_request,
					responseCode: 'CLIENT_ERROR',
				})
			}

			if (systemUser.role.toLowerCase() !== 'admin') {
				return common.failureResponse({
					message: 'NOT_AN_ADMIN',
					statusCode: httpStatusCode.bad_request,
					responseCode: 'CLIENT_ERROR',
				})
			}

			const fileName = 'mentors-creation'
			let fileStream = new FILESTREAM(fileName)
			let input = fileStream.initStream()

			;(async function () {
				await fileStream.getProcessorPromise()
				return {
					isResponseAStream: true,
					fileNameWithPath: fileStream.fileNameWithPath(),
				}
			})()

			for (const mentor of mentors) {
				mentor.isAMentor = true
				const data = await this.create(mentor)
				mentor.email = mentor.email.address
				mentor.status = data.message
				input.push(mentor)
			}

			input.push(null)
		} catch (error) {
			throw error
		}
	}

	/**
	 * Verify the mentor or not
	 * @method
	 * @name verifyMentor
	 * @param {Object} userId - userId.
	 * @returns {JSON} - verifies user is mentor or not
	 */
	static async verifyMentor(userId) {
		try {
			let user = await usersData.findOne({ _id: userId }, { isAMentor: 1, deleted: 1 })
			if (!user) {
				return common.failureResponse({
					message: 'USER_DOESNOT_EXISTS',
					statusCode: httpStatusCode.bad_request,
					responseCode: 'CLIENT_ERROR',
				})
			} else if (user.deleted == true) {
				return common.failureResponse({
					message: 'UNAUTHORIZED_REQUEST',
					statusCode: httpStatusCode.unauthorized,
					responseCode: 'UNAUTHORIZED',
				})
			} else if (user.isAMentor == true) {
				delete user.deleted
				return common.successResponse({
					statusCode: httpStatusCode.ok,
					message: 'USER_IS_A_MENTOR',
					result: user,
				})
			} else {
				delete user.deleted
				return common.successResponse({
					statusCode: httpStatusCode.ok,
					message: 'USER_IS_NOT_A_MENTOR',
					result: user,
				})
			}
		} catch (error) {
			throw error
		}
	}

	/**
	 * Verify user is mentor or not
	 * @method
	 * @name verifyUser
	 * @param {Object} userId - userId.
	 * @returns {JSON} - verifies user is mentor or not
	 */
	static async verifyUser(userId) {
		try {
<<<<<<< HEAD
			let user = await userQueries.findOne({
				where: { id: userId },
				attributes: ['role'],
			})
=======
			let user = await usersData.findOne({ _id: userId }, { isAMentor: 1, deleted: 1 })
>>>>>>> 43fb2dbd
			if (!user) {
				return common.failureResponse({
					message: 'USER_DOESNOT_EXISTS',
					statusCode: httpStatusCode.bad_request,
					responseCode: 'CLIENT_ERROR',
				})
			} else if (user.deleted == true) {
				return common.failureResponse({
					message: 'UNAUTHORIZED_REQUEST',
					statusCode: httpStatusCode.unauthorized,
					responseCode: 'UNAUTHORIZED',
				})
			} else if (user.isAMentor == true) {
				delete user.deleted
				return common.successResponse({
					statusCode: httpStatusCode.ok,
					message: 'USER_IS_A_MENTOR',
					result: user,
				})
			} else {
				delete user.deleted
				return common.successResponse({
					statusCode: httpStatusCode.ok,
					message: 'USER_IS_NOT_A_MENTOR',
					result: user,
				})
			}
		} catch (error) {
			throw error
		}
	}

	/**
	 * Account List
	 * @method
	 * @name list method post
	 * @param {Object} req -request data.
	 * @param {Array} userIds -contains userIds.
	 * @returns {JSON} - all accounts data
	 *
	 *
	 * User list.
	 * @method
	 * @name list method get
	 * @param {Boolean} userType - mentor/mentee.
	 * @param {Number} page - page No.
	 * @param {Number} limit - page limit.
	 * @param {String} search - search field.
	 * @returns {JSON} - List of users
	 */
	static async list(params) {
		try {
			if (params.hasOwnProperty('body') && params.body.hasOwnProperty('userIds')) {
				const userIds = params.body.userIds

				const userIdsNotFoundInRedis = []
				const userDetailsFoundInRedis = []
				for (let i = 0; i < userIds.length; i++) {
					let userDetails = (await utilsHelper.redisGet(userIds[i])) || false

					if (!userDetails) {
						userIdsNotFoundInRedis.push(userIds[i])
					} else {
						userDetailsFoundInRedis.push(userDetails)
					}
				}

				let filterQuery = {
					_id: { $in: userIdsNotFoundInRedis },
					deleted: false,
				}

				//returning deleted user if internal token is passing
				if (params.headers.internal_access_token) {
					delete filterQuery.deleted
				}

				const users = await usersData.findAllUsers(filterQuery, { password: 0, refreshTokens: 0, otpInfo: 0 })

				users.forEach(async (element) => {
					if (element.isAMentor) {
						await utilsHelper.redisSet(element._id.toString(), element)
					}
				})

				return common.successResponse({
					statusCode: httpStatusCode.ok,
					message: 'USERS_FETCHED_SUCCESSFULLY',
					result: [...users, ...userDetailsFoundInRedis],
				})
			} else {
				let users = await usersData.listUsers(
					params.query.type,
					params.pageNo,
					params.pageSize,
					params.searchText
				)
				let message = ''
				if (params.query.type === 'mentor') {
					message = 'MENTOR_LIST'
				} else if (params.query.type === 'mentee') {
					message = 'MENTEE_LIST'
				}

				if (users[0].data.length < 1) {
					return common.successResponse({
						statusCode: httpStatusCode.ok,
						message: message,
						result: {
							data: [],
							count: 0,
						},
					})
				}

				let foundKeys = {}
				let result = []

				/* Required to resolve all promises first before preparing response object else sometime 
                it will push unresolved promise object if you put this logic in below for loop */

				await Promise.all(
					users[0].data.map(async (user) => {
						/* Assigned image url from the stored location */
						if (user.image) {
							user.image = await utilsHelper.getDownloadableUrl(user.image)
						}
						return user
					})
				)

				for (let user of users[0].data) {
					let firstChar = user.name.charAt(0)
					firstChar = firstChar.toUpperCase()

					if (!foundKeys[firstChar]) {
						result.push({
							key: firstChar,
							values: [user],
						})
						foundKeys[firstChar] = result.length
					} else {
						let index = foundKeys[firstChar] - 1
						result[index].values.push(user)
					}
				}

				return common.successResponse({
					statusCode: httpStatusCode.ok,
					message: message,
					result: {
						data: result,
						count: users[0].count,
					},
				})
			}
		} catch (error) {
			throw error
		}
	}

	/**
	 * Accept term and condition
	 * @method
	 * @name acceptTermsAndCondition
	 * @param {string} userId - userId.
	 * @returns {JSON} - returns accept the term success response
	 */
	static async acceptTermsAndCondition(userId) {
		try {
<<<<<<< HEAD
			const user = await userQueries.findByPk(userId)
=======
			const user = await usersData.findOne({ _id: userId }, { _id: 1, deleted: 1 })
>>>>>>> 43fb2dbd

			if (!user) {
				return common.failureResponse({
					message: 'USER_DOESNOT_EXISTS',
					statusCode: httpStatusCode.bad_request,
					responseCode: 'CLIENT_ERROR',
				})
			}

<<<<<<< HEAD
			await userQueries.updateUser({ has_accepted_terms_and_conditions: true }, { where: { id: userId } })
			await utilsHelper.redisDel(user.email)
			// await utils.redisDel(userId)
=======
			if (user.deleted) {
				return common.failureResponse({
					message: 'UNAUTHORIZED_REQUEST',
					statusCode: httpStatusCode.unauthorized,
					responseCode: 'UNAUTHORIZED',
				})
			}

			await usersData.updateOneUser(
				{
					_id: userId,
				},
				{
					hasAcceptedTAndC: true,
				}
			)

			await utils.redisDel(userId)
>>>>>>> 43fb2dbd
			return common.successResponse({
				statusCode: httpStatusCode.ok,
				message: 'USER_UPDATED_SUCCESSFULLY',
			})
		} catch (error) {
			throw error
		}
	}

	/**
	 * Update role of user
	 * @method
	 * @name changeRole
	 * @param {string} bodyData.email - email of user.
	 * @param {string} bodyData.role - role of user.
	 * @returns {JSON} change role success response
	 */
	static async changeRole(bodyData) {
		try {
			const res = await userQueries.updateUser({ role: bodyData.role }, { where: { email: bodyData.email } })
			/* If user doc not updated  */
			if (!res) {
				return common.failureResponse({
					message: 'USER_DOESNOT_EXISTS',
					statusCode: httpStatusCode.bad_request,
					responseCode: 'CLIENT_ERROR',
				})
			}

			return common.successResponse({
				statusCode: httpStatusCode.ok,
				message: 'USER_ROLE_UPDATED_SUCCESSFULLY',
			})
		} catch (error) {
			throw error
		}
	}
}<|MERGE_RESOLUTION|>--- conflicted
+++ resolved
@@ -738,14 +738,11 @@
 	 */
 	static async verifyUser(userId) {
 		try {
-<<<<<<< HEAD
 			let user = await userQueries.findOne({
 				where: { id: userId },
-				attributes: ['role'],
-			})
-=======
-			let user = await usersData.findOne({ _id: userId }, { isAMentor: 1, deleted: 1 })
->>>>>>> 43fb2dbd
+				attributes: ['role','deleted'],
+			})
+
 			if (!user) {
 				return common.failureResponse({
 					message: 'USER_DOESNOT_EXISTS',
@@ -916,11 +913,7 @@
 	 */
 	static async acceptTermsAndCondition(userId) {
 		try {
-<<<<<<< HEAD
 			const user = await userQueries.findByPk(userId)
-=======
-			const user = await usersData.findOne({ _id: userId }, { _id: 1, deleted: 1 })
->>>>>>> 43fb2dbd
 
 			if (!user) {
 				return common.failureResponse({
@@ -930,11 +923,6 @@
 				})
 			}
 
-<<<<<<< HEAD
-			await userQueries.updateUser({ has_accepted_terms_and_conditions: true }, { where: { id: userId } })
-			await utilsHelper.redisDel(user.email)
-			// await utils.redisDel(userId)
-=======
 			if (user.deleted) {
 				return common.failureResponse({
 					message: 'UNAUTHORIZED_REQUEST',
@@ -942,18 +930,11 @@
 					responseCode: 'UNAUTHORIZED',
 				})
 			}
-
-			await usersData.updateOneUser(
-				{
-					_id: userId,
-				},
-				{
-					hasAcceptedTAndC: true,
-				}
-			)
-
-			await utils.redisDel(userId)
->>>>>>> 43fb2dbd
+      
+      await userQueries.updateUser({ has_accepted_terms_and_conditions: true }, { where: { id: userId } })
+			await utilsHelper.redisDel(user.email)
+			// await utils.redisDel(userId)
+
 			return common.successResponse({
 				statusCode: httpStatusCode.ok,
 				message: 'USER_UPDATED_SUCCESSFULLY',
