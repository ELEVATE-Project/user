// Dependencies
const moment = require('moment-timezone')

const sessionAttendees = require('@db/sessionAttendees/queries')
const userProfile = require('./userProfile')
const sessionData = require('@db/sessions/queries')
const common = require('@constants/common')
const httpStatusCode = require('@generics/http-status')
const bigBlueButton = require('./bigBlueButton')
const feedbackHelper = require('./feedback')
const utils = require('@generics/utils')
const ObjectId = require('mongoose').Types.ObjectId

const { successResponse } = require('@constants/common')
module.exports = class MenteesHelper {
	/**
	 * Profile.
	 * @method
	 * @name profile
	 * @param {String} userId - user id.
	 * @returns {JSON} - profile details
	 */
	static async profile(id) {
		const menteeDetails = await userProfile.details('', id)
		const filter = { userId: id, isSessionAttended: true }
		const totalsession = await sessionAttendees.countAllSessionAttendees(filter)
		return successResponse({
			statusCode: httpStatusCode.ok,
			message: 'PROFILE_FTECHED_SUCCESSFULLY',
			result: { sessionsAttended: totalsession, ...menteeDetails.data.result },
		})
	}

	/**
	 * Sessions list. Includes upcoming and enrolled sessions.
	 * @method
	 * @name sessions
	 * @param {String} userId - user id.
	 * @param {Boolean} enrolledSessions - true/false.
	 * @param {Number} page - page No.
	 * @param {Number} limit - page limit.
	 * @param {String} search - search field.
	 * @returns {JSON} - List of sessions
	 */

	static async sessions(userId, enrolledSessions, page, limit, search = '') {
		try {
			let sessions = []

			if (!enrolledSessions) {
				/** Upcoming unenrolled sessions {All sessions}*/
				sessions = await this.getAllSessions(page, limit, search, userId)
			} else {
				/** Upcoming user's enrolled sessions {My sessions}*/
				/* Fetch sessions if it is not expired or if expired then either status is live or if mentor 
                delays in starting session then status will remain published for that particular interval so fetch that also */

				/* TODO: Need to write cron job that will change the status of expired sessions from published to cancelled if not hosted by mentor */
				sessions = await this.getMySessions(page, limit, search, userId)
			}

			return common.successResponse({
				statusCode: httpStatusCode.ok,
				message: 'SESSION_FETCHED_SUCCESSFULLY',
				result: sessions,
			})
		} catch (error) {
			throw error
		}
	}

	/**
	 * Mentees reports.
	 * @method
	 * @name reports
	 * @param {String} userId - user id.
	 * @param {String} filterType - MONTHLY/WEEKLY/QUARTERLY.
	 * @returns {JSON} - Mentees reports
	 */

	static async reports(userId, filterType) {
		let filterStartDate
		let filterEndDate
		let totalSessionEnrolled
		let totalsessionsAttended
		try {
			if (filterType === 'MONTHLY') {
				;[filterStartDate, filterEndDate] = utils.getCurrentMonthRange()
			} else if (filterType === 'WEEKLY') {
				;[filterStartDate, filterEndDate] = utils.getCurrentWeekRange()
			} else if (filterType === 'QUARTERLY') {
				;[filterStartDate, filterEndDate] = utils.getCurrentQuarterRange()
			}

			totalSessionEnrolled = await sessionAttendees.countSessionAttendees(filterStartDate, filterEndDate, userId)

			totalsessionsAttended = await sessionAttendees.countSessionAttendeesThroughStartDate(
				filterStartDate,
				filterEndDate,
				userId
			)

			return common.successResponse({
				statusCode: httpStatusCode.ok,
				message: 'MENTEES_REPORT_FETCHED_SUCCESSFULLY',
				result: { totalSessionEnrolled, totalsessionsAttended },
			})
		} catch (error) {
			throw error
		}
	}

	/**
	 * Mentees homeFeed.
	 * @method
	 * @name homeFeed
	 * @param {String} userId - user id.
	 * @param {Boolean} isAMentor - true/false.
	 * @returns {JSON} - Mentees homeFeed.
	 */

	static async homeFeed(userId, isAMentor, page, limit, search) {
		try {
			/* All Sessions */

			let allSessions = await this.getAllSessions(page, limit, search, userId)

			/* My Sessions */

			let mySessions = await this.getMySessions(page, limit, search, userId)

			const result = {
				allSessions: allSessions[0].data,
				mySessions: mySessions[0].data,
			}

			const feedbackData = await feedbackHelper.pending(userId, isAMentor)

			return common.successResponse({
				statusCode: httpStatusCode.ok,
				message: 'SESSION_FETCHED_SUCCESSFULLY',
				result: result,
				meta: {
					type: 'feedback',
					data: feedbackData.result,
				},
			})
		} catch (error) {
			console.log(error)
			throw error
		}
	}

	/**
	 * Join session as Mentees.
	 * @method
	 * @name joinSession
	 * @param {String} sessionId - session id.
	 * @param {String} token - Mentees token.
	 * @returns {JSON} - Mentees join session link.
	 */

<<<<<<< HEAD
	static async joinSession(sessionId, token) {
		try {
			const mentee = await userProfile.details(token)
=======
	static joinSession(sessionId, token) {
		return new Promise(async (resolve, reject) => {
			try {
				const mentee = await userProfile.details(token)

				if (mentee.data.responseCode !== 'OK') {
					return resolve(
						common.failureResponse({
							message: 'USER_NOT_FOUND',
							statusCode: httpStatusCode.bad_request,
							responseCode: 'CLIENT_ERROR',
						})
					)
				}
>>>>>>> 81f50783

			if (mentee.data.responseCode !== 'OK') {
				return common.failureResponse({
					message: apiResponses.USER_NOT_FOUND,
					statusCode: httpStatusCode.bad_request,
					responseCode: 'CLIENT_ERROR',
				})
			}

<<<<<<< HEAD
			const session = await sessionData.findSessionById(sessionId)

			if (!session) {
				return common.failureResponse({
					message: apiResponses.SESSION_NOT_FOUND,
					statusCode: httpStatusCode.bad_request,
					responseCode: 'CLIENT_ERROR',
				})
			}

			if (session.status == 'completed') {
				return common.failureResponse({
					message: apiResponses.SESSION_ENDED,
					statusCode: httpStatusCode.bad_request,
					responseCode: 'CLIENT_ERROR',
				})
			}
=======
				if (!session) {
					return resolve(
						common.failureResponse({
							message: 'SESSION_NOT_FOUND',
							statusCode: httpStatusCode.bad_request,
							responseCode: 'CLIENT_ERROR',
						})
					)
				}

				if (session.status == 'completed') {
					return resolve(
						common.failureResponse({
							message: 'SESSION_ENDED',
							statusCode: httpStatusCode.bad_request,
							responseCode: 'CLIENT_ERROR',
						})
					)
				}

				if (session.status !== 'live') {
					return resolve(
						common.failureResponse({
							message: 'JOIN_ONLY_LIVE_SESSION',
							statusCode: httpStatusCode.bad_request,
							responseCode: 'CLIENT_ERROR',
						})
					)
				}
>>>>>>> 81f50783

			if (session.status !== 'live') {
				return common.failureResponse({
					message: apiResponses.JOIN_ONLY_LIVE_SESSION,
					statusCode: httpStatusCode.bad_request,
					responseCode: 'CLIENT_ERROR',
				})
			}

			let menteeDetails = mentee.data.result

<<<<<<< HEAD
			const sessionAttendee = await sessionAttendees.findAttendeeBySessionAndUserId(menteeDetails._id, sessionId)
=======
				if (!sessionAttendee) {
					return resolve(
						common.failureResponse({
							message: 'USER_NOT_ENROLLED',
							statusCode: httpStatusCode.bad_request,
							responseCode: 'CLIENT_ERROR',
						})
					)
				}

				let link = ''
				if (sessionAttendee.link) {
					link = sessionAttendee.link
				} else {
					const attendeeLink = await bigBlueButton.joinMeetingAsAttendee(
						sessionId,
						menteeDetails.name,
						session.menteePassword
					)
>>>>>>> 81f50783

			if (!sessionAttendee) {
				return common.failureResponse({
					message: apiResponses.USER_NOT_ENROLLED,
					statusCode: httpStatusCode.bad_request,
					responseCode: 'CLIENT_ERROR',
				})
			}

			let link = ''
			if (sessionAttendee.link) {
				link = sessionAttendee.link
			} else {
				const attendeeLink = await bigBlueButton.joinMeetingAsAttendee(
					sessionId,
					menteeDetails.name,
					session.menteePassword
				)

<<<<<<< HEAD
				await sessionAttendees.updateOne(
					{
						_id: sessionAttendee._id,
					},
					{
						link: attendeeLink,
						joinedAt: utils.utcFormat(),
						isSessionAttended: true,
					}
=======
				return resolve(
					common.successResponse({
						statusCode: httpStatusCode.ok,
						message: 'SESSION_START_LINK',
						result: {
							link: link,
						},
					})
>>>>>>> 81f50783
				)

				link = attendeeLink
			}

			return common.successResponse({
				statusCode: httpStatusCode.ok,
				message: apiResponses.SESSION_START_LINK,
				result: {
					link: link,
				},
			})
		} catch (error) {
			return error
		}
	}

	/**
	 * Get all upcoming unenrolled session.
	 * @method
	 * @name getAllSessions
	 * @param {Number} page - page No.
	 * @param {Number} limit - page limit.
	 * @param {String} search - search session.
	 * @param {String} userId - user id.
	 * @returns {JSON} - List of all sessions
	 */

	static async getAllSessions(page, limit, search, userId) {
		let filters = {
			status: { $in: ['published', 'live'] },
			endDateUtc: {
				$gt: moment().utc().format(common.UTC_DATE_TIME_FORMAT),
			},
			userId: {
				$ne: ObjectId(userId),
			},
		}

		const sessions = await sessionData.findAllSessions(page, limit, search, filters)

		sessions[0].data = await this.menteeSessionDetails(sessions[0].data, userId)
		sessions[0].data = await this.sessionMentorDetails(sessions[0].data)
		return sessions
	}

	/**
	 * Get all enrolled session.
	 * @method
	 * @name getMySessions
	 * @param {Number} page - page No.
	 * @param {Number} limit - page limit.
	 * @param {String} search - search session.
	 * @param {String} userId - user id.
	 * @returns {JSON} - List of enrolled sessions
	 */

	static async getMySessions(page, limit, search, userId) {
		const filters = {
			$and: [
				{
					'sessionDetail.endDateUtc': {
						$gt: moment().utc().format(common.UTC_DATE_TIME_FORMAT),
					},
				},
			],
			$or: [
				{
					'sessionDetail.status': 'published',
				},
				{
					'sessionDetail.status': 'live',
				},
			],
			userId,
		}
		const sessions = await sessionAttendees.findAllUpcomingMenteesSession(page, limit, search, filters)

		sessions[0].data = await this.sessionMentorDetails(sessions[0].data)

		return sessions
	}

	static async menteeSessionDetails(sessions, userId) {
		try {
			const sessionIds = []
			if (sessions.length > 0) {
				sessions.forEach((session) => {
					sessionIds.push(session._id)
				})

				const filters = {
					sessionId: {
						$in: sessionIds,
					},
					userId,
				}
				const attendees = await sessionAttendees.findAllSessionAttendees(filters)
				await Promise.all(
					sessions.map(async (session) => {
						if (attendees) {
							const attendee = attendees.find(
								(attendee) => attendee.sessionId.toString() === session._id.toString()
							)
							session.isEnrolled = false
							if (attendee) {
								session.isEnrolled = true
							}
						} else {
							session.isEnrolled = false
						}
					})
				)
				return sessions
			} else {
				return sessions
			}
		} catch (err) {
			return err
		}
	}

	static async sessionMentorDetails(session) {
		try {
			if (session.length > 0) {
				const userIds = session
					.map((item) => item.userId.toString())
					.filter((value, index, self) => self.indexOf(value) === index)

				let mentorDetails = await userProfile.getListOfUserDetails(userIds)
				mentorDetails = mentorDetails.result
				for (let i = 0; i < session.length; i++) {
					let mentorIndex = mentorDetails.findIndex((x) => x._id === session[i].userId.toString())
					session[i].mentorName = mentorDetails[mentorIndex].name
				}

				await Promise.all(
					session.map(async (sessions) => {
						if (sessions.image && sessions.image.length > 0) {
							sessions.image = sessions.image.map(async (imgPath) => {
								if (imgPath && imgPath != '') {
									return await utils.getDownloadableUrl(imgPath)
								}
							})
							sessions.image = await Promise.all(sessions.image)
						}
					})
				)

				return session
			} else {
				return session
			}
		} catch (error) {
			throw error
		}
	}
}<|MERGE_RESOLUTION|>--- conflicted
+++ resolved
@@ -160,41 +160,23 @@
 	 * @returns {JSON} - Mentees join session link.
 	 */
 
-<<<<<<< HEAD
 	static async joinSession(sessionId, token) {
 		try {
 			const mentee = await userProfile.details(token)
-=======
-	static joinSession(sessionId, token) {
-		return new Promise(async (resolve, reject) => {
-			try {
-				const mentee = await userProfile.details(token)
-
-				if (mentee.data.responseCode !== 'OK') {
-					return resolve(
-						common.failureResponse({
-							message: 'USER_NOT_FOUND',
-							statusCode: httpStatusCode.bad_request,
-							responseCode: 'CLIENT_ERROR',
-						})
-					)
-				}
->>>>>>> 81f50783
 
 			if (mentee.data.responseCode !== 'OK') {
 				return common.failureResponse({
-					message: apiResponses.USER_NOT_FOUND,
-					statusCode: httpStatusCode.bad_request,
-					responseCode: 'CLIENT_ERROR',
-				})
-			}
-
-<<<<<<< HEAD
+					message: 'USER_NOT_FOUND',
+					statusCode: httpStatusCode.bad_request,
+					responseCode: 'CLIENT_ERROR',
+				})
+			}
+
 			const session = await sessionData.findSessionById(sessionId)
 
 			if (!session) {
 				return common.failureResponse({
-					message: apiResponses.SESSION_NOT_FOUND,
+					message: 'SESSION_NOT_FOUND',
 					statusCode: httpStatusCode.bad_request,
 					responseCode: 'CLIENT_ERROR',
 				})
@@ -202,46 +184,15 @@
 
 			if (session.status == 'completed') {
 				return common.failureResponse({
-					message: apiResponses.SESSION_ENDED,
-					statusCode: httpStatusCode.bad_request,
-					responseCode: 'CLIENT_ERROR',
-				})
-			}
-=======
-				if (!session) {
-					return resolve(
-						common.failureResponse({
-							message: 'SESSION_NOT_FOUND',
-							statusCode: httpStatusCode.bad_request,
-							responseCode: 'CLIENT_ERROR',
-						})
-					)
-				}
-
-				if (session.status == 'completed') {
-					return resolve(
-						common.failureResponse({
-							message: 'SESSION_ENDED',
-							statusCode: httpStatusCode.bad_request,
-							responseCode: 'CLIENT_ERROR',
-						})
-					)
-				}
-
-				if (session.status !== 'live') {
-					return resolve(
-						common.failureResponse({
-							message: 'JOIN_ONLY_LIVE_SESSION',
-							statusCode: httpStatusCode.bad_request,
-							responseCode: 'CLIENT_ERROR',
-						})
-					)
-				}
->>>>>>> 81f50783
+					message:  'SESSION_ENDED',
+					statusCode: httpStatusCode.bad_request,
+					responseCode: 'CLIENT_ERROR',
+				})
+			}
 
 			if (session.status !== 'live') {
 				return common.failureResponse({
-					message: apiResponses.JOIN_ONLY_LIVE_SESSION,
+					message: 'JOIN_ONLY_LIVE_SESSION',
 					statusCode: httpStatusCode.bad_request,
 					responseCode: 'CLIENT_ERROR',
 				})
@@ -249,33 +200,11 @@
 
 			let menteeDetails = mentee.data.result
 
-<<<<<<< HEAD
 			const sessionAttendee = await sessionAttendees.findAttendeeBySessionAndUserId(menteeDetails._id, sessionId)
-=======
-				if (!sessionAttendee) {
-					return resolve(
-						common.failureResponse({
-							message: 'USER_NOT_ENROLLED',
-							statusCode: httpStatusCode.bad_request,
-							responseCode: 'CLIENT_ERROR',
-						})
-					)
-				}
-
-				let link = ''
-				if (sessionAttendee.link) {
-					link = sessionAttendee.link
-				} else {
-					const attendeeLink = await bigBlueButton.joinMeetingAsAttendee(
-						sessionId,
-						menteeDetails.name,
-						session.menteePassword
-					)
->>>>>>> 81f50783
 
 			if (!sessionAttendee) {
 				return common.failureResponse({
-					message: apiResponses.USER_NOT_ENROLLED,
+					message: 'USER_NOT_ENROLLED',
 					statusCode: httpStatusCode.bad_request,
 					responseCode: 'CLIENT_ERROR',
 				})
@@ -291,7 +220,6 @@
 					session.menteePassword
 				)
 
-<<<<<<< HEAD
 				await sessionAttendees.updateOne(
 					{
 						_id: sessionAttendee._id,
@@ -301,16 +229,6 @@
 						joinedAt: utils.utcFormat(),
 						isSessionAttended: true,
 					}
-=======
-				return resolve(
-					common.successResponse({
-						statusCode: httpStatusCode.ok,
-						message: 'SESSION_START_LINK',
-						result: {
-							link: link,
-						},
-					})
->>>>>>> 81f50783
 				)
 
 				link = attendeeLink
@@ -318,7 +236,7 @@
 
 			return common.successResponse({
 				statusCode: httpStatusCode.ok,
-				message: apiResponses.SESSION_START_LINK,
+				message: 'SESSION_START_LINK',
 				result: {
 					link: link,
 				},
