--- conflicted
+++ resolved
@@ -1164,10 +1164,6 @@
 
 				userDetails.data.result.data.forEach((user) => {
 					user.is_enrolled = false
-<<<<<<< HEAD
-
-=======
->>>>>>> 561ebb78
 					const enrolledUser = _.find(enrolledMentees, { id: user.id })
 					if (enrolledUser) {
 						user.is_enrolled = true
