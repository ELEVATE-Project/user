--- conflicted
+++ resolved
@@ -371,10 +371,6 @@
 				userPolicyDetails = await mentorQueries.getMentorExtension(userId, [
 					'external_session_visibility',
 					'organization_id',
-<<<<<<< HEAD
-=======
-					'visible_to_organizations',
->>>>>>> 575ca8c9
 				])
 
 				// Throw error if mentor extension not found
@@ -389,10 +385,6 @@
 				userPolicyDetails = await menteeQueries.getMenteeExtension(userId, [
 					'external_session_visibility',
 					'organization_id',
-<<<<<<< HEAD
-=======
-					'visible_to_organizations',
->>>>>>> 575ca8c9
 				])
 				// If no mentee present return error
 				if (Object.keys(userPolicyDetails).length === 0) {
@@ -403,20 +395,12 @@
 					})
 				}
 			}
-<<<<<<< HEAD
 
 			let filter = ''
 			if (userPolicyDetails.external_session_visibility && userPolicyDetails.organization_id) {
 				// generate filter based on condition
 				if (userPolicyDetails.external_session_visibility === common.CURRENT) {
 					filter = `AND "mentor_organization_id" = ${userPolicyDetails.organization_id}`
-=======
-			let filter = {}
-			if (userPolicyDetails.external_session_visibility && userPolicyDetails.organization_id) {
-				// generate filter based on condition
-				if (userPolicyDetails.external_session_visibility === common.CURRENT) {
-					filter.mentor_organization_id = userPolicyDetails.organization_id
->>>>>>> 575ca8c9
 				} else if (userPolicyDetails.external_session_visibility === common.ASSOCIATED) {
 					filter = `AND (${userPolicyDetails.organization_id} = ANY("visible_to_organizations") AND "visibility" != 'CURRENT') OR "mentor_organization_id" = ${userPolicyDetails.organization_id}`
 				} else if (userPolicyDetails.external_session_visibility === common.ALL) {
