'use strict'
const common = require('@constants/common')
const httpStatusCode = require('@generics/http-status')
const organisationExtensionQueries = require('@database/queries/organisationExtension')
const questionsSetQueries = require('../database/queries/questionSet')
const { Op } = require('sequelize')
<<<<<<< HEAD
const { eventListenerRouter } = require('@helpers/eventListnerRouter')
=======
const responses = require('@helpers/responses')
>>>>>>> 83c14144

module.exports = class OrganizationService {
	static async update(bodyData, decodedToken) {
		try {
			if (!decodedToken.roles.some((role) => role.title === common.ORG_ADMIN_ROLE)) {
				return responses.failureResponse({
					message: 'UNAUTHORIZED_REQUEST',
					statusCode: httpStatusCode.unauthorized,
					responseCode: 'UNAUTHORIZED',
				})
			}
			const questionSets = await questionsSetQueries.findQuestionsSets(
				{
					code: { [Op.in]: [bodyData.mentee_feedback_question_set, bodyData.mentor_feedback_question_set] },
				},
				['id', 'code']
			)
			if (
				questionSets.length === 0 ||
				(questionSets.length === 1 &&
					bodyData.mentee_feedback_question_set !== bodyData.mentor_feedback_question_set)
			) {
				return responses.failureResponse({
					message: 'QUESTIONS_SET_NOT_FOUND',
					statusCode: httpStatusCode.bad_request,
					responseCode: 'CLIENT_ERROR',
				})
			}
			const extensionData = {
				organization_id: decodedToken.organization_id,
				mentee_feedback_question_set: bodyData.mentee_feedback_question_set,
				mentor_feedback_question_set: bodyData.mentor_feedback_question_set,
				updated_by: decodedToken.id,
			}
			const orgExtension = await organisationExtensionQueries.upsert(extensionData)
			return responses.successResponse({
				statusCode: httpStatusCode.ok,
				message: 'ORG_DEFAULT_QUESTION_SETS_SET_SUCCESSFULLY',
				result: {
					organization_id: orgExtension.organization_id,
					mentee_feedback_question_set: orgExtension.mentee_feedback_question_set,
					mentor_feedback_question_set: orgExtension.mentor_feedback_question_set,
					updated_by: orgExtension.updated_by,
				},
			})
		} catch (error) {
			console.log(error)
			throw error
		}
	}

	static async createOrgExtension(eventBody) {
		try {
			const extensionData = {
				organization_id: eventBody.entityId,
				...common.DEFAULT_ORGANISATION_POLICY,
				created_by: eventBody.created_by,
				updated_by: eventBody.created_by,
			}
			const orgExtension = await organisationExtensionQueries.upsert(extensionData)
			return common.successResponse({
				statusCode: httpStatusCode.ok,
				message: 'ORG_EXTENSION_CREATED_SUCCESSFULLY',
				result: {
					organization_id: orgExtension.organization_id,
				},
			})
		} catch (error) {
			if (error.name === 'SequelizeUniqueConstraintError')
				throw new Error(`Extension Already Exist For Organization With Id: ${organizationId}`)
			else throw error
		}
	}

	static async eventListener(eventBody) {
		try {
			//EventBody Validation - TODO: Check if this should be a middleware
			const { entity, eventType, entityId } = eventBody
			if (!entity || !eventType || !entityId)
				throw new Error('Entity, EventType & EntityId values are mandatory for an Event')
			return await eventListenerRouter(eventBody, {
				createFn: this.createOrgExtension,
			})
		} catch (error) {
			console.log(error)
			return error
		}
	}
}<|MERGE_RESOLUTION|>--- conflicted
+++ resolved
@@ -4,11 +4,8 @@
 const organisationExtensionQueries = require('@database/queries/organisationExtension')
 const questionsSetQueries = require('../database/queries/questionSet')
 const { Op } = require('sequelize')
-<<<<<<< HEAD
 const { eventListenerRouter } = require('@helpers/eventListnerRouter')
-=======
 const responses = require('@helpers/responses')
->>>>>>> 83c14144
 
 module.exports = class OrganizationService {
 	static async update(bodyData, decodedToken) {
@@ -69,7 +66,7 @@
 				updated_by: eventBody.created_by,
 			}
 			const orgExtension = await organisationExtensionQueries.upsert(extensionData)
-			return common.successResponse({
+			return responses.successResponse({
 				statusCode: httpStatusCode.ok,
 				message: 'ORG_EXTENSION_CREATED_SUCCESSFULLY',
 				result: {
