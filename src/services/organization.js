const httpStatusCode = require('@generics/http-status')
const common = require('@constants/common')
const organizationQueries = require('@database/queries/organization')
const organizationRegCodeQueries = require('@database/queries/OrganizationRegistrationCode')
const utils = require('@generics/utils')
const roleQueries = require('@database/queries/user-role')
const orgRoleReqQueries = require('@database/queries/orgRoleRequest')
const orgDomainQueries = require('@database/queries/orgDomain')
const userInviteQueries = require('@database/queries/orgUserInvite')
const notificationTemplateQueries = require('@database/queries/notificationTemplate')
const kafkaCommunication = require('@generics/kafka-communication')
const { Op } = require('sequelize')
const _ = require('lodash')
const { eventBroadcaster } = require('@helpers/eventBroadcaster')
const { eventBroadcasterMain } = require('@helpers/eventBroadcasterMain')
const UserCredentialQueries = require('@database/queries/userCredential')
const emailEncryption = require('@utils/emailEncryption')
const { eventBodyDTO } = require('@dtos/eventBody')
const organizationDTO = require('@dtos/organizationDTO')
const responses = require('@helpers/responses')
const userOrgQueries = require('@database/queries/userOrganization')

module.exports = class OrganizationsHelper {
	/**
	 * Create Organization.
	 * @method
	 * @name create
	 * @param {Object} bodyData
	 * @returns {JSON} - Organization creation data.
	 */

	static async create(bodyData, loggedInUserId) {
		try {
			const existingOrganization = await organizationQueries.findOne({
				code: bodyData.code,
				tenant_code: bodyData.tenant_code,
			})

			if (existingOrganization) {
				return responses.failureResponse({
					message: 'ORGANIZATION_ALREADY_EXISTS',
					statusCode: httpStatusCode.not_acceptable,
					responseCode: 'CLIENT_ERROR',
				})
			}

			bodyData.created_by = loggedInUserId

			const createdOrganization = await organizationQueries.create(bodyData)

			// Add domains if provided.
			if (bodyData.domains?.length) {
				await Promise.all(
					bodyData.domains.map(async (domain) => {
						let domainCreationData = {
							domain: domain,
							organization_id: createdOrganization.id,
							created_by: loggedInUserId,
							updated_by: loggedInUserId,
							tenant_code: bodyData.tenant_code,
						}
						await orgDomainQueries.create(domainCreationData)
					})
				)
			}

			// Send an invitation to the admin if an email is provided.
			if (bodyData.admin_email) {
				const plaintextEmailId = bodyData.admin_email.toLowerCase()
				const encryptedEmailId = emailEncryption.encrypt(plaintextEmailId)
				const role = await roleQueries.findOne(
					{ title: common.ORG_ADMIN_ROLE },
					{
						attributes: ['id'],
					}
				)

				if (!role?.id) {
					return responses.failureResponse({
						message: 'ROLE_NOT_FOUND',
						statusCode: httpStatusCode.not_acceptable,
						responseCode: 'CLIENT_ERROR',
					})
				}

				const inviteeData = {
					email: encryptedEmailId,
					name: common.USER_ROLE,
					organization_id: createdOrganization.id,
					roles: [role.id],
					created_by: loggedInUserId,
				}

				const createdInvite = await userInviteQueries.create(inviteeData)
				const userCred = await UserCredentialQueries.create({
					email: encryptedEmailId,
					organization_id: createdOrganization.id,
					organization_user_invite_id: createdInvite.id,
				})

				if (!userCred?.id) {
					return responses.failureResponse({
						message: userCred,
						statusCode: httpStatusCode.not_acceptable,
						responseCode: 'CLIENT_ERROR',
					})
				}
				//send email invitation
				const templateCode = process.env.ORG_ADMIN_INVITATION_EMAIL_TEMPLATE_CODE
				if (templateCode) {
					const templateData = await notificationTemplateQueries.findOneEmailTemplate(templateCode)

					if (templateData) {
						const payload = {
							type: common.notificationEmailType,
							email: {
								to: plaintextEmailId,
								subject: templateData.subject,
								body: utils.composeEmailBody(templateData.body, {
									name: inviteeData.name,
									role: common.ORG_ADMIN_ROLE,
									orgName: bodyData.name,
									appName: process.env.APP_NAME,
									portalURL: process.env.PORTAL_URL,
								}),
							},
						}

						await kafkaCommunication.pushEmailToKafka(payload)
					}
				}
			}

			const cacheKey = common.redisOrgPrefix + createdOrganization.id.toString()
			await utils.internalDel(cacheKey)

			const eventBody = eventBodyDTO({
				entity: 'organization',
				eventType: 'create',
				entityId: createdOrganization.id,
				args: {
					name: bodyData.name,
					created_by: loggedInUserId,
				},
			})
			eventBroadcasterMain('organizationEvents', { requestBody: eventBody, isInternal: true })
			return responses.successResponse({
				statusCode: httpStatusCode.created,
				message: 'ORGANIZATION_CREATED_SUCCESSFULLY',
				result: createdOrganization,
			})
		} catch (error) {
			console.log(error)
			if (error.name === common.SEQUELIZE_UNIQUE_CONSTRAINT_ERROR) {
				return responses.failureResponse({
					message: 'ORG_UNIQUE_CONSTRAIN_ERROR',
					statusCode: httpStatusCode.bad_request,
					responseCode: 'CLIENT_ERROR',
				})
			}
			if (error.message === 'registration_code') {
				return responses.failureResponse({
					message: 'REG_CODE_ERROR',
					statusCode: httpStatusCode.bad_request,
					responseCode: 'CLIENT_ERROR',
				})
			}
			throw error
		}
	}

	/**
	 * Update Organization
	 * @method
	 * @name update
	 * @param {Object} bodyData
	 * @returns {JSON} - Update Organization data.
	 */

	static async update(id, bodyData, loggedInUserId) {
		try {
			bodyData.updated_by = loggedInUserId
			if (bodyData.relatedOrgs) {
				delete bodyData.relatedOrgs
			}
			const orgDetailsBeforeUpdate = await organizationQueries.findOne({ id: id })
			if (!orgDetailsBeforeUpdate) {
				return responses.failureResponse({
					statusCode: httpStatusCode.not_acceptable,
					responseCode: 'CLIENT_ERROR',
					message: 'ORGANIZATION_NOT_FOUND',
				})
			}
			const orgDetails = await organizationQueries.update({ id: id }, bodyData, { returning: true, raw: true })

			let domains = []
			if (bodyData.domains?.length) {
				let existingDomains = await orgDomainQueries.findAll({
					domain: {
						[Op.in]: bodyData.domains,
					},
					organization_id: id,
				})

				if (!existingDomains.length > 0) {
					domains = bodyData.domains
				} else {
					const domainVal = _.map(existingDomains, 'domain')
					const nonExistedDomains = _.difference(bodyData.domains, domainVal)
					domains = nonExistedDomains
				}

				await Promise.all(
					domains.map(async (domain) => {
						let domainCreationData = {
							domain: domain,
							organization_id: id,
							created_by: loggedInUserId,
						}
						await orgDomainQueries.create(domainCreationData)
					})
				)
			}

			const cacheKey = common.redisOrgPrefix + id.toString()
			await utils.internalDel(cacheKey)
			// await KafkaProducer.clearInternalCache(cacheKey)
			return responses.successResponse({
				statusCode: httpStatusCode.accepted,
				message: 'ORGANIZATION_UPDATED_SUCCESSFULLY',
			})
		} catch (error) {
			if (error.name === common.SEQUELIZE_UNIQUE_CONSTRAINT_ERROR) {
				return responses.failureResponse({
					message: 'ORG_UNIQUE_CONSTRAIN_ERROR',
					statusCode: httpStatusCode.bad_request,
					responseCode: 'CLIENT_ERROR',
				})
			}
			throw error
		}
	}

	/**
	 * List Organizations.
	 * @method
	 * @name list
	 * @param {Object} bodyData
	 * @returns {JSON} - Organization data.
	 */

	static async list(params) {
		try {
			const tenantCode = params?.query?.tenant_code || params?.query?.tenantCode || null
			// fetch orgs under tenants
			if (tenantCode) {
				let options = {
					attributes: ['id', 'name', 'code', 'description'],
				}
				let filters = {
					tenant_code: tenantCode,
					status: common.ACTIVE_STATUS,
				}
				// filter by org codes if provided
				const orgCodes = params?.query?.organization_codes || params?.query?.organizationCodes || null
				orgCodes
					? (filters.code = {
							[Op.in]: orgCodes.split(',').map((code) => code.toLowerCase().trim()),
					  })
					: null

				let organizations = await organizationQueries.findAll(filters, options)

				return responses.successResponse({
					statusCode: httpStatusCode.ok,
					message: 'ORGANIZATION_FETCHED_SUCCESSFULLY',
					result: organizations,
				})
			}
			if (params.body && params.body.organizationIds) {
				const organizationIds =
					typeof params.body.organizationIds == 'string' &&
					params.body.organizationIds.startsWith('[') &&
					params.body.organizationIds.endsWith(']')
						? JSON.parse(params.body.organizationIds)
						: params.body.organizationIds
				const orgIdsNotFoundInRedis = []
				const orgDetailsFoundInRedis = []
				for (let i = 0; i < organizationIds.length; i++) {
					let orgDetails =
						(await utils.redisGet(common.redisOrgPrefix + organizationIds[i].toString())) || false

					if (!orgDetails) {
						orgIdsNotFoundInRedis.push(organizationIds[i])
					} else {
						orgDetailsFoundInRedis.push(orgDetails)
					}
				}

				let options = {
					attributes: ['id', 'name', 'code', 'description'],
				}

				let organizations = await organizationQueries.findAll(
					{
						id: orgIdsNotFoundInRedis,
						status: common.ACTIVE_STATUS,
					},
					options
				)

				return responses.successResponse({
					statusCode: httpStatusCode.ok,
					message: 'ORGANIZATION_FETCHED_SUCCESSFULLY',
					result: [...organizations, ...orgDetailsFoundInRedis],
				})
			} else {
				let organizations = await organizationQueries.listOrganizations(
					params.pageNo,
					params.pageSize,
					params.searchText
				)

				return responses.successResponse({
					statusCode: httpStatusCode.ok,
					message: 'ORGANIZATION_FETCHED_SUCCESSFULLY',
					result: organizations,
				})
			}
		} catch (error) {
			throw error
		}
	}

	/**
	 * Request Org Role
	 * @method
	 * @name requestOrgRole
	 * @param {Integer} loggedInUserId
	 * @param {Object} bodyData
	 * @returns {JSON} - Organization creation data.
	 */

	static async requestOrgRole(tokenInformation, bodyData) {
		try {
			const role = await roleQueries.findByPk(bodyData.role)
			if (!role) {
				return responses.failureResponse({
					message: 'ROLE_NOT_FOUND',
					statusCode: httpStatusCode.not_acceptable,
					responseCode: 'CLIENT_ERROR',
				})
			}

			const checkForRoleRequest = await orgRoleReqQueries.findOne(
				{
					requester_id: tokenInformation.id,
					role: bodyData.role,
					organization_id: tokenInformation.organization_id,
					tenant_code: tokenInformation.tenant_code,
				},
				{
					order: [['created_at', 'DESC']],
				}
			)

			if (
				checkForRoleRequest &&
				checkForRoleRequest?.id &&
				checkForRoleRequest.status === common.REQUESTED_STATUS
			) {
				return responses.failureResponse({
					message: 'ROLE_CHANGE_PENDING',
					statusCode: httpStatusCode.not_acceptable,
					responseCode: 'CLIENT_ERROR',
				})
			}
			let result
			let isAccepted = false
			if (
				!checkForRoleRequest ||
				(checkForRoleRequest?.id && checkForRoleRequest.status === common.REJECTED_STATUS)
			) {
				result = await createRoleRequest(bodyData, tokenInformation)
			} else {
				if (checkForRoleRequest.status === common.ACCEPTED_STATUS) {
					isAccepted = true
				}
				result = checkForRoleRequest
			}

			return responses.successResponse({
				statusCode: httpStatusCode.created,
				message: isAccepted ? 'ROLE_CHANGE_APPROVED' : 'ROLE_CHANGE_REQUESTED',
				result,
			})
		} catch (error) {
			throw error
		}
	}

	/**
	 * Read organisation details
	 * @method
	 * @name read
	 * @param {Integer/String} req 	- organisation id/code
	 * @returns {JSON} 									- Organization creation details.
	 */

	static async read(organisationId, organisationCode, tenantCode = null) {
		try {
			let filter = {}
			// Build filter based on incoming query
			if (organisationId !== '') {
				filter.id = parseInt(organisationId)
			} else {
				filter.code = organisationCode
				if (tenantCode.trim()) filter.tenant_code = tenantCode
			}

			const organisationDetails = await organizationQueries.findOne(filter)
			if (!organisationDetails) {
				return responses.failureResponse({
					message: 'ORGANIZATION_NOT_FOUND',
					statusCode: httpStatusCode.not_acceptable,
					responseCode: 'CLIENT_ERROR',
				})
			}
			//Get related orgs with code
<<<<<<< HEAD
			if (organisationDetails.related_orgs && organisationDetails.related_orgs.length > 0) {
				let orgFilters = { id: { [Op.in]: organisationDetails.related_orgs } }
				const relatedOrgsIdAndCode = await organizationQueries.findAll(orgFilters)
				organisationDetails.relatedOrgsIdAndCode = relatedOrgsIdAndCode.map((eachOrg) => ({
					id: eachOrg.id,
					code: eachOrg.code,
				}))
=======
			organisationDetails.related_org_details = []
			if (organisationDetails.related_orgs && organisationDetails.related_orgs.length > 0) {
				const options = {
					attributes: ['id', 'code'],
				}
				organisationDetails.related_org_details = await organizationQueries.findAll(
					{ id: { [Op.in]: organisationDetails.related_orgs } },
					options
				)
>>>>>>> 11b1cf2e
			}

			return responses.successResponse({
				statusCode: httpStatusCode.ok,
				message: 'ORGANIZATION_FETCHED_SUCCESSFULLY',
				result: organisationDetails,
			})
		} catch (error) {
			throw error
		}
	}
	/**
	 * Read organisation details
	 * @method
	 * @name details
	 * @param {Integer/String} organisationId 	- organisation id/code
	 * @param {Integer/String} tenantCode 	- tenant code
	 * @returns {JSON} 									- Organization details.
	 */

	static async details(organisationId, userId, tenantCode, isAdmin) {
		try {
			const userOrgs = await userOrgQueries.findAll(
				{
					user_id: userId,
					tenant_code: tenantCode,
				},
				{
					attributes: ['organization_code'],
					organizationAttributes: ['id', 'name'],
				}
			)
			if (userOrgs.length <= 0) {
				return responses.failureResponse({
					message: 'ORGANIZATION_NOT_FOUND',
					statusCode: httpStatusCode.not_acceptable,
					responseCode: 'CLIENT_ERROR',
				})
			}

			const userOrgsIds = userOrgs.map((orgs) => {
				return orgs['organization.id']
			})

			if (!userOrgsIds.includes(parseInt(organisationId))) {
				return responses.failureResponse({
					message: 'ORGANIZATION_NOT_ACCESSIBLE',
					statusCode: httpStatusCode.not_acceptable,
					responseCode: 'CLIENT_ERROR',
				})
			}

			let filter = {
				id: parseInt(organisationId),
				tenant_code: tenantCode,
			}

			const organisationDetails = await organizationQueries.findOne(filter, { isAdmin })
			if (!organisationDetails) {
				return responses.failureResponse({
					message: 'ORGANIZATION_NOT_FOUND',
					statusCode: httpStatusCode.not_acceptable,
					responseCode: 'CLIENT_ERROR',
				})
			}

			return responses.successResponse({
				statusCode: httpStatusCode.ok,
				message: 'ORGANIZATION_FETCHED_SUCCESSFULLY',
				result: organizationDTO.transform(organisationDetails),
			})
		} catch (error) {
			throw error
		}
	}

	static async addRelatedOrg(id, relatedOrgs = []) {
		try {
			// fetch organization details before update
			const orgDetailsBeforeUpdate = await organizationQueries.findOne({ id })
			if (!orgDetailsBeforeUpdate) {
				return responses.failureResponse({
					statusCode: httpStatusCode.not_acceptable,
					responseCode: 'CLIENT_ERROR',
					message: 'ORGANIZATION_NOT_FOUND',
				})
			}
			// append related organizations and make sure it is unique
			let newRelatedOrgs = [...new Set([...(orgDetailsBeforeUpdate?.related_orgs ?? []), ...relatedOrgs])]

			// check if there are any addition to related_org
			if (!_.isEqual(orgDetailsBeforeUpdate?.related_orgs, newRelatedOrgs)) {
				// update org related orgs
				await organizationQueries.update(
					{
						id,
					},
					{
						related_orgs: newRelatedOrgs,
					},
					{
						returning: true,
						raw: true,
					}
				)
				// update related orgs to append org Id
				await organizationQueries.appendRelatedOrg(id, newRelatedOrgs, {
					returning: true,
					raw: true,
				})
				const deltaOrgs = _.difference(newRelatedOrgs, orgDetailsBeforeUpdate?.related_orgs)

				eventBroadcaster('updateRelatedOrgs', {
					requestBody: {
						delta_organization_ids: deltaOrgs,
						organization_id: id,
						action: 'PUSH',
					},
				})
			}

			return responses.successResponse({
				statusCode: httpStatusCode.accepted,
				message: 'ORGANIZATION_UPDATED_SUCCESSFULLY',
			})
		} catch (error) {
			throw error
		}
	}
	static async removeRelatedOrg(id, relatedOrgs = []) {
		try {
			// fetch organization details before update
			const orgDetailsBeforeUpdate = await organizationQueries.findOne({ id })
			if (!orgDetailsBeforeUpdate) {
				return responses.failureResponse({
					statusCode: httpStatusCode.not_acceptable,
					responseCode: 'CLIENT_ERROR',
					message: 'ORGANIZATION_NOT_FOUND',
				})
			}
			if (orgDetailsBeforeUpdate?.related_orgs == null) {
				return responses.failureResponse({
					statusCode: httpStatusCode.not_acceptable,
					responseCode: 'CLIENT_ERROR',
					message: 'RELATED_ORG_REMOVAL_FAILED',
				})
			}
			const relatedOrganizations = _.difference(orgDetailsBeforeUpdate?.related_orgs, relatedOrgs)

			// check if the given org ids are present in the organization's related org
			const relatedOrgMismatchFlag = relatedOrgs.some(
				(orgId) => !orgDetailsBeforeUpdate?.related_orgs.includes(orgId)
			)

			if (relatedOrgMismatchFlag) {
				return responses.failureResponse({
					statusCode: httpStatusCode.not_acceptable,
					responseCode: 'CLIENT_ERROR',
					message: 'RELATED_ORG_REMOVAL_FAILED',
				})
			}

			// check if there are any addition to related_org
			if (!_.isEqual(orgDetailsBeforeUpdate?.related_orgs, relatedOrganizations)) {
				// update org remove related orgs
				await organizationQueries.update(
					{
						id: parseInt(id, 10),
					},
					{
						related_orgs: relatedOrganizations,
					},
					{
						returning: true,
						raw: true,
					}
				)

				// update related orgs remove orgId
				await organizationQueries.removeRelatedOrg(id, relatedOrgs, {
					returning: true,
					raw: true,
				})

				eventBroadcaster('updateRelatedOrgs', {
					requestBody: {
						delta_organization_ids: relatedOrgs,
						organization_id: id,
						action: 'POP',
					},
				})
			}

			return responses.successResponse({
				statusCode: httpStatusCode.accepted,
				message: 'ORGANIZATION_UPDATED_SUCCESSFULLY',
			})
		} catch (error) {
			throw error
		}
	}

	static async addRegCode(code, tenantCode, registrationCodes) {
		try {
			// Fetch organization details before update
			const orgDetailsBeforeUpdate = await verifyOrg(code, tenantCode)

			// Convert existing codes to Set for O(1) lookup
			const existingRegCodes = new Set(orgDetailsBeforeUpdate?.registration_codes || [])

			// Process registration codes in a single pass
			const invalidCodes = []
			const validCodes = []

			for (const code of registrationCodes) {
				const trimmedCode = code.toString().trim().toLowerCase()
				if (existingRegCodes.has(trimmedCode)) {
					invalidCodes.push(trimmedCode)
				} else {
					validCodes.push(trimmedCode)
				}
			}

			if (invalidCodes.length > 0) {
				return responses.failureResponse({
					statusCode: httpStatusCode.not_acceptable,
					responseCode: 'CLIENT_ERROR',
					message: {
						key: 'INVALID_REG_CODE_ERROR',
						interpolation: { errorValues: invalidCodes, errorMessage: 'already added' },
					},
				})
			}

			// Create unique codes to append using Set for deduplication
			const codeToAppend = [...new Set(validCodes)]

			if (codeToAppend.length > 0) {
				const registrationCodeBody = codeToAppend.map((registration_code) => ({
					registration_code,
					organization_code: orgDetailsBeforeUpdate.code,
					status: common.ACTIVE_STATUS,
					tenant_code: orgDetailsBeforeUpdate?.tenant_code,
					created_by: orgDetailsBeforeUpdate?.created_by || null,
					deleted_at: null,
				}))

				await organizationRegCodeQueries.bulkCreate(registrationCodeBody)
			}

			return responses.successResponse({
				statusCode: httpStatusCode.accepted,
				message: 'ORGANIZATION_UPDATED_SUCCESSFULLY',
			})
		} catch (error) {
			// Handle unique constraint error
			if (
				error.name === common.SEQUELIZE_UNIQUE_CONSTRAINT_ERROR ||
				error.code === common.SEQUELIZE_UNIQUE_CONSTRAINT_ERROR_CODE
			) {
				return responses.failureResponse({
					statusCode: httpStatusCode.not_acceptable,
					responseCode: 'CLIENT_ERROR',
					message: {
						key: 'UNIQUE_CONSTRAINT_ERROR',
						interpolation: { fields: `Registration code : '${error?.fields?.registration_code}'` },
					},
				})
			}
			throw error
		}
	}
	static async removeRegCode(id, tenantCode, registrationCodes) {
		try {
			// Fetch organization details before update
			const orgDetailsBeforeUpdate = await verifyOrg(id, tenantCode)

			// Convert existing codes to Set for O(1) lookup
			const existingRegCodesSet = new Set(
				orgDetailsBeforeUpdate?.registration_codes?.map((code) => code?.toString().toLowerCase().trim()) || []
			)

			// Process codes in a single pass
			const validCodes = []
			const invalidCodes = []
			const uniqueCodes = new Set(
				registrationCodes.map((code) => code?.toString().toLowerCase().trim()).filter((code) => code != null)
			)

			for (const code of uniqueCodes) {
				if (existingRegCodesSet.has(code)) {
					validCodes.push(code)
				} else {
					invalidCodes.push(code)
				}
			}

			if (invalidCodes.length > 0) {
				return responses.failureResponse({
					statusCode: httpStatusCode.not_acceptable,
					responseCode: 'CLIENT_ERROR',
					message: {
						key: 'INVALID_REG_CODE_ERROR',
						interpolation: { errorValues: invalidCodes, errorMessage: 'not added' },
					},
				})
			}

			if (validCodes.length > 0) {
				await organizationRegCodeQueries.bulkDelete(
					validCodes,
					orgDetailsBeforeUpdate?.code,
					orgDetailsBeforeUpdate?.tenant_code
				)
			}

			return responses.successResponse({
				statusCode: httpStatusCode.accepted,
				message: 'ORGANIZATION_UPDATED_SUCCESSFULLY',
			})
		} catch (error) {
			throw error
		}
	}
}

async function verifyOrg(code, tenantCode) {
	// fetch organization details before update
	const orgDetailsBeforeUpdate = await organizationQueries.findOne(
		{ code, tenant_code: tenantCode },
		{ isAdmin: true }
	)
	if (!orgDetailsBeforeUpdate || Object.keys(orgDetailsBeforeUpdate).length <= 0) {
		throw responses.failureResponse({
			statusCode: httpStatusCode.not_acceptable,
			responseCode: 'CLIENT_ERROR',
			message: 'ORGANIZATION_NOT_FOUND',
		})
	}
	return orgDetailsBeforeUpdate
}

async function createRoleRequest(bodyData, tokenInformation) {
	const roleRequestData = {
		requester_id: tokenInformation.id,
		role: bodyData.role,
		organization_id: tokenInformation.organization_id,
		tenant_code: tokenInformation.tenant_code,
		meta: bodyData.form_data,
	}

	const result = await orgRoleReqQueries.create(roleRequestData)
	return result
}<|MERGE_RESOLUTION|>--- conflicted
+++ resolved
@@ -427,15 +427,6 @@
 				})
 			}
 			//Get related orgs with code
-<<<<<<< HEAD
-			if (organisationDetails.related_orgs && organisationDetails.related_orgs.length > 0) {
-				let orgFilters = { id: { [Op.in]: organisationDetails.related_orgs } }
-				const relatedOrgsIdAndCode = await organizationQueries.findAll(orgFilters)
-				organisationDetails.relatedOrgsIdAndCode = relatedOrgsIdAndCode.map((eachOrg) => ({
-					id: eachOrg.id,
-					code: eachOrg.code,
-				}))
-=======
 			organisationDetails.related_org_details = []
 			if (organisationDetails.related_orgs && organisationDetails.related_orgs.length > 0) {
 				const options = {
@@ -445,7 +436,6 @@
 					{ id: { [Op.in]: organisationDetails.related_orgs } },
 					options
 				)
->>>>>>> 11b1cf2e
 			}
 
 			return responses.successResponse({
