--- conflicted
+++ resolved
@@ -9,19 +9,6 @@
 const kafka = require('kafkajs')
 
 function health_check() {
-<<<<<<< HEAD
-	const client = new kafka.KafkaClient({
-		kafkaHost: process.env.KAFKA_URL,
-	})
-
-	const producer = new kafka.Producer(client)
-
-	producer.on('error', function (err) {
-		return false
-	})
-	producer.on('ready', function () {
-		return true
-=======
 	return new Promise(async (resolve, reject) => {
 		const kafkaIps = process.env.KAFKA_URL.split(',')
 		const KafkaClient = new Kafka({
@@ -40,7 +27,6 @@
 			console.log(`KafkaProvider: could not connect`)
 			return resolve(false)
 		})
->>>>>>> 9f6ae300
 	})
 }
 
