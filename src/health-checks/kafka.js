--- conflicted
+++ resolved
@@ -8,20 +8,6 @@
 // Dependencies
 const kafka = require('kafkajs')
 
-<<<<<<< HEAD
-async function health_check() {
-	const client = new kafka.KafkaClient({
-		kafkaHost: process.env.KAFKA_URL,
-	})
-
-	const producer = new kafka.Producer(client)
-
-	producer.on('error', function (err) {
-		return false
-	})
-	producer.on('ready', function () {
-		return true
-=======
 function health_check() {
 	return new Promise(async (resolve, reject) => {
 		const kafkaIps = process.env.KAFKA_URL.split(',')
@@ -41,7 +27,6 @@
 			console.log(`KafkaProvider: could not connect`)
 			return resolve(false)
 		})
->>>>>>> f34b3ba3
 	})
 }
 
