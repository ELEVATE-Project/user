/**
 * name : models/entities/query
 * author : Aman Gupta
 * Date : 04-Nov-2021
 * Description : Users entities database operations
 */

// Dependencies
const UserEntities = require('./model')

module.exports = class UserEntityData {
<<<<<<< HEAD
	static async createEntity(data) {
		try {
			await new UserEntities(data).save()
			return true
		} catch (error) {
			return error
		}
=======
	static createEntity(data) {
		return new Promise(async (resolve, reject) => {
			try {
				const userEntitiesData = await new UserEntities(data).save()
				resolve(userEntitiesData)
			} catch (error) {
				reject(error)
			}
		})
>>>>>>> f4fd888e
	}

	static async findOneEntity(filter, projection = {}) {
		try {
			const userEntityData = await UserEntities.findOne(filter, projection)
			return userEntityData
		} catch (error) {
			return error
		}
	}

	static async findAllEntities(filter, projection = {}) {
		try {
			const userEntitiesData = await UserEntities.find(filter, projection)
			return userEntitiesData
		} catch (error) {
			return error
		}
	}

	static async updateOneEntity(filter, update, options = {}) {
		try {
			const res = await UserEntities.updateOne(filter, update, options)
			if ((res.n === 1 && res.nModified === 1) || (res.matchedCount === 1 && res.modifiedCount === 1)) {
				resolve('ENTITY_UPDATED')
			} else if ((res.n === 1 && res.nModified === 0) || (res.matchedCount === 1 && res.modifiedCount === 0)) {
				return 'ENTITY_ALREADY_EXISTS'
			} else {
				return 'ENTITY_NOT_FOUND'
			}
		} catch (error) {
			return error
		}
	}

	static async findOne(_id) {
		try {
			const filter = {
				_id: ObjectId(_id),
			}
			return await UserEntities.findOne(filter)
		} catch (error) {
			return error
		}
	}
}<|MERGE_RESOLUTION|>--- conflicted
+++ resolved
@@ -9,7 +9,6 @@
 const UserEntities = require('./model')
 
 module.exports = class UserEntityData {
-<<<<<<< HEAD
 	static async createEntity(data) {
 		try {
 			await new UserEntities(data).save()
@@ -17,17 +16,6 @@
 		} catch (error) {
 			return error
 		}
-=======
-	static createEntity(data) {
-		return new Promise(async (resolve, reject) => {
-			try {
-				const userEntitiesData = await new UserEntities(data).save()
-				resolve(userEntitiesData)
-			} catch (error) {
-				reject(error)
-			}
-		})
->>>>>>> f4fd888e
 	}
 
 	static async findOneEntity(filter, projection = {}) {
