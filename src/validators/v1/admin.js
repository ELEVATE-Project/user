--- conflicted
+++ resolved
@@ -33,15 +33,8 @@
 		req.checkBody('password')
 			.notEmpty()
 			.withMessage('Password field is empty')
-<<<<<<< HEAD
-			.matches(/^(?=.*[A-Z])(?=.*\d)(?=.*[!@#$%^&*()_+{}|:"<>?~`\-=[\];',.\/])[^ ]{10,}$/)
-			.withMessage(
-				'Password must have at least one uppercase letter, one number, one special character, and be at least 10 characters long'
-			)
-=======
 			.matches(process.env.PASSWORD_POLICY_REGEX)
 			.withMessage(process.env.PASSWORD_POLICY_MESSAGE)
->>>>>>> 68588202
 			.custom((value) => !/\s/.test(value))
 			.withMessage('Password cannot contain spaces')
 	},
