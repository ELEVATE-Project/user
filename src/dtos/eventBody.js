--- conflicted
+++ resolved
@@ -3,11 +3,8 @@
 	try {
 		if (!entity || !eventType || !entityId)
 			throw new Error('Entity, EventType & EntityId values are mandatory for an Event')
-<<<<<<< HEAD
+
 		const allowedArgs = ['created_at', 'created_by', 'updated_at', 'updated_by','name']
-=======
-		const allowedArgs = ['created_at', 'created_by', 'updated_at', 'updated_by', 'name']
->>>>>>> ab29c3e1
 		const disallowedArgs = Object.keys(args).filter((arg) => !allowedArgs.includes(arg))
 		if (disallowedArgs.length > 0)
 			throw new Error(`Event Args contain disallowed keys: ${disallowedArgs.join(', ')}`)
