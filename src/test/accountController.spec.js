<<<<<<< HEAD
require('module-alias/register')
const chai = require('chai')
const sinon = require('sinon')
const expect = chai.expect

global.db = {
	model: function () {
		return
	},
=======
const mongoose = require('mongoose')
const mock = require('./mock')
const { aes256cbc } = require('elevate-encryption')
async function loadMongo() {
	let db = await mongoose.connect(global.__MONGO_URI__ + global.mongoDBName, {
		useNewUrlParser: true,
		useUnifiedTopology: true,
	})
	global.db = db
	return
>>>>>>> f4fd888e
}

describe('Account controller and helper test', () => {
	let controller
	let accountService
	let userModel

	beforeAll(async () => {
		await loadMongo()
		accountService = require('@services/helper/account')
		controller = require('@controllers/v1/account')
		userModel = require('@db/users/queries')
		aes256cbc.init(process.env.KEY, process.env.IV)
		return
	})

	test('add user', async () => {
		let user = await userModel.createUser(mock.userData)
		expect(user).toBe(true)
	})

	test('login api check', async () => {
		const request = {
			body: { email: 'example@mail.com', password: 'Okok@123' },
			pageNo: 1,
			pageSize: 10,
			query: { type: 'mentor' },
		}

		let list = await accountService.list(request)
		expect(list.statusCode).toBe(200)
		expect(list.responseCode).toBe('OK')
		expect(list.result.count).toBe(1)
	})

	afterAll(async () => {
		try {
			mongoose.connection.close()
		} catch (error) {
			console.log(`
            You did something wrong
            ${error}
          `)
			throw error
		}
	})
})<|MERGE_RESOLUTION|>--- conflicted
+++ resolved
@@ -1,14 +1,3 @@
-<<<<<<< HEAD
-require('module-alias/register')
-const chai = require('chai')
-const sinon = require('sinon')
-const expect = chai.expect
-
-global.db = {
-	model: function () {
-		return
-	},
-=======
 const mongoose = require('mongoose')
 const mock = require('./mock')
 const { aes256cbc } = require('elevate-encryption')
@@ -19,7 +8,6 @@
 	})
 	global.db = db
 	return
->>>>>>> f4fd888e
 }
 
 describe('Account controller and helper test', () => {
