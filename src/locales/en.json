--- conflicted
+++ resolved
@@ -151,9 +151,6 @@
 	"ROLE_PERMISSION_NOT_FOUND": "Permission for this role is empty",
 	"PERMISSION_DENIED": "You do not have the required permissions to access this resource. Please contact your administrator for assistance.",
 	"SESSION_ATTENDEES": "Mentee list fetched successfully",
-<<<<<<< HEAD
 	"FETCHED_ROLE_PERMISSION_SUCCESSFULLY": "permissions list fetched successfully"
-=======
 	"ORG_EXTENSION_CREATED_SUCCESSFULLY": "Organization Extension Created Successfully"
->>>>>>> 2c078bd3
 }