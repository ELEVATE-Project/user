--- conflicted
+++ resolved
@@ -343,9 +343,6 @@
 	share,
 	listWithoutLimit,
 	search,
-<<<<<<< HEAD
 	getListOfUserRoles,
-=======
 	listOrganization,
->>>>>>> 7fe0d2aa
 }