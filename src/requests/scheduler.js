/**
 * Name: scheduler.js
 * Author: Vishnu
 * Created Date: 28-Sept-2023
 * Description: Interaction with Elevate-scheduler service.
 */

// Dependencies
const request = require('request')
const apiEndpoints = require('@constants/endpoints')
const schedulerServiceUrl = process.env.SCHEDULER_SERVICE_HOST + process.env.SCHEDULER_SERVICE_BASE_URL
const email = [process.env.SCHEDULER_SERVICE_ERROR_REPORTING_EMAIL_ID]
const mentoringBaseurl = `http://localhost:${process.env.APPLICATION_PORT}`

/**
 * Create a scheduler job.
 *
 * @param {string} jobId - The unique identifier for the job.
 * @param {number} delay - The delay in milliseconds before the job is executed.
 * @param {string} jobName - The name of the job.
 * @param {string} notificationTemplate - The template for the notification.
 * @param {function} callback - The callback function to handle the result of the job creation.
 */
<<<<<<< HEAD
const createSchedulerJob = function (jobId, delay, jobName, notificationTemplate) {
	return new Promise(async (resolve, reject) => {
		const bodyData = {
			jobName: jobName,
			email: email,
			request: {
				url: mentoringBaseurl + '/mentoring/v1/notifications/emailCronJob',
				method: 'post',
				header: { internal_access_token: process.env.INTERNAL_ACCESS_TOKEN },
			},
			jobOptions: {
				jobId: jobId,
				delay: delay,
				emailTemplate: notificationTemplate,
				removeOnComplete: true,
				removeOnFail: false,
				attempts: 1,
			},
		}

		const options = {
			headers: {
				'Content-Type': 'application/json',
			},
			json: bodyData,
		}

		const apiUrl = schedulerServiceUrl + apiEndpoints.CREATE_SCHEDULER_JOB
		try {
			request.post(apiUrl, options, callback)

			function callback(err, data) {
				if (err) {
					reject({
						message: 'SCHEDULER_SERVICE_DOWN',
					})
				} else {
					if (data.body.success) {
						resolve(data.body.message)
					} else {
						reject({
							message: 'NOTIFICATION_SCHEDULE_FAILED',
						})
					}
				}
			}
		} catch (error) {
			reject(error)
		}
	})
=======
const createSchedulerJob = function (jobId, delay, jobName, notificationTemplate, callback) {
	const bodyData = {
		jobName: jobName,
		email: email,
		request: {
			url: mentoringBaseurl + '/mentoring/v1/notifications/emailCronJob',
			method: 'post',
			header: { internal_access_token: process.env.INTERNAL_ACCESS_TOKEN },
		},
		jobOptions: {
			jobId: jobId,
			delay: delay,
			emailTemplate: notificationTemplate,
			removeOnComplete: true,
			removeOnFail: false,
			attempts: 1,
		},
	}

	const options = {
		headers: {
			'Content-Type': 'application/json',
		},
		json: bodyData,
	}

	const apiUrl = schedulerServiceUrl + apiEndpoints.CREATE_SCHEDULER_JOB
	try {
		request.post(apiUrl, options, (err, data) => {
			if (err) {
				console.error('Error in createSchedulerJob POST request:', err)
			} else {
				if (data.body.success) {
					callback(null, data.body.message)
				} else {
					console.error('Error in createSchedulerJob POST request response:', data.body)
					callback(data.body, null)
				}
			}
		})
	} catch (error) {
		console.error('Error in createSchedulerJob ', error)
		callback(error, null)
	}
>>>>>>> 2e850e5b
}

/**
 * Update the delay of a scheduled job.
 *
 * @param {object} bodyData - The data containing information about the job.
 * @param {function} callback - The callback function to handle the result of the job update.
 */
<<<<<<< HEAD
const updateDelayOfScheduledJob = function (bodyData) {
	return new Promise(async (resolve, reject) => {
		const options = {
			headers: {
				'Content-Type': 'application/json',
			},
			json: bodyData,
		}

		const apiUrl = schedulerServiceUrl + apiEndpoints.UPDATE_DELAY
		try {
			request.post(apiUrl, options, callback)

			function callback(err, data) {
				if (err) {
					reject({
						message: 'SCHEDULER_SERVICE_DOWN',
					})
				} else {
					if (data.body.success) {
						resolve(data.body.message)
					} else {
						reject({
							message: 'SCHEDULER_SERVICE_DOWN',
						})
					}
				}
			}
		} catch (error) {
			reject(error)
		}
	})
=======
const updateDelayOfScheduledJob = function (bodyData, callback) {
	const options = {
		headers: {
			'Content-Type': 'application/json',
		},
		json: bodyData,
	}

	const apiUrl = schedulerServiceUrl + apiEndpoints.UPDATE_DELAY
	try {
		request.post(apiUrl, options, (err, data) => {
			if (err) {
				console.error('Error in updateDelayOfScheduledJob POST request:', err)
			} else {
				if (data.body.success) {
					callback(null, data.body.message)
				} else {
					console.error('Error in updateDelayOfScheduledJob POST request response:', data.body)
					callback(data.body, null)
				}
			}
		})
	} catch (error) {
		console.error('Error in updateDelayOfScheduledJob ', error)
		callback(error, null)
	}
>>>>>>> 2e850e5b
}

/**
 * Remove a scheduled job.
 *
 * @param {object} bodyData - The data containing information about the job.
 * @param {function} callback - The callback function to handle the result of the job removal.
 */
<<<<<<< HEAD
const removeScheduledJob = function (bodyData) {
	return new Promise(async (resolve, reject) => {
		const options = {
			headers: {
				'Content-Type': 'application/json',
			},
			json: bodyData,
		}

		const apiUrl = schedulerServiceUrl + apiEndpoints.REMOVE_SCHEDULED_JOB
		try {
			request.post(apiUrl, options, callback)

			function callback(err, data) {
				if (err) {
					reject({
						message: 'SCHEDULER_SERVICE_DOWN',
					})
				} else {
					if (data.body.success) {
						resolve(data.body.message)
					} else {
						reject({
							message: 'SCHEDULER_SERVICE_DOWN',
						})
					}
				}
			}
		} catch (error) {
			reject(error)
		}
	})
}

module.exports = {
	createSchedulerJob: createSchedulerJob,
	updateDelayOfScheduledJob: updateDelayOfScheduledJob,
	removeScheduledJob: removeScheduledJob,
=======
const removeScheduledJob = function (bodyData, callback) {
	const options = {
		headers: {
			'Content-Type': 'application/json',
		},
		json: bodyData,
	}

	const apiUrl = schedulerServiceUrl + apiEndpoints.REMOVE_SCHEDULED_JOB
	try {
		request.post(apiUrl, options, (err, data) => {
			if (err) {
				console.error('Error in removeScheduledJob POST request:', err)
			} else {
				if (data.body.success) {
					callback(null, data.body.message)
				} else {
					console.error('Error in updateDelayOfScheduledJob POST request response:', data.body)
					callback(data.body, null)
				}
			}
		})
	} catch (error) {
		console.error('Error in removeScheduledJob ', error)
		callback(error, null)
	}
}

module.exports = {
	createSchedulerJob,
	updateDelayOfScheduledJob,
	removeScheduledJob,
>>>>>>> 2e850e5b
}<|MERGE_RESOLUTION|>--- conflicted
+++ resolved
@@ -21,58 +21,6 @@
  * @param {string} notificationTemplate - The template for the notification.
  * @param {function} callback - The callback function to handle the result of the job creation.
  */
-<<<<<<< HEAD
-const createSchedulerJob = function (jobId, delay, jobName, notificationTemplate) {
-	return new Promise(async (resolve, reject) => {
-		const bodyData = {
-			jobName: jobName,
-			email: email,
-			request: {
-				url: mentoringBaseurl + '/mentoring/v1/notifications/emailCronJob',
-				method: 'post',
-				header: { internal_access_token: process.env.INTERNAL_ACCESS_TOKEN },
-			},
-			jobOptions: {
-				jobId: jobId,
-				delay: delay,
-				emailTemplate: notificationTemplate,
-				removeOnComplete: true,
-				removeOnFail: false,
-				attempts: 1,
-			},
-		}
-
-		const options = {
-			headers: {
-				'Content-Type': 'application/json',
-			},
-			json: bodyData,
-		}
-
-		const apiUrl = schedulerServiceUrl + apiEndpoints.CREATE_SCHEDULER_JOB
-		try {
-			request.post(apiUrl, options, callback)
-
-			function callback(err, data) {
-				if (err) {
-					reject({
-						message: 'SCHEDULER_SERVICE_DOWN',
-					})
-				} else {
-					if (data.body.success) {
-						resolve(data.body.message)
-					} else {
-						reject({
-							message: 'NOTIFICATION_SCHEDULE_FAILED',
-						})
-					}
-				}
-			}
-		} catch (error) {
-			reject(error)
-		}
-	})
-=======
 const createSchedulerJob = function (jobId, delay, jobName, notificationTemplate, callback) {
 	const bodyData = {
 		jobName: jobName,
@@ -117,7 +65,6 @@
 		console.error('Error in createSchedulerJob ', error)
 		callback(error, null)
 	}
->>>>>>> 2e850e5b
 }
 
 /**
@@ -126,40 +73,6 @@
  * @param {object} bodyData - The data containing information about the job.
  * @param {function} callback - The callback function to handle the result of the job update.
  */
-<<<<<<< HEAD
-const updateDelayOfScheduledJob = function (bodyData) {
-	return new Promise(async (resolve, reject) => {
-		const options = {
-			headers: {
-				'Content-Type': 'application/json',
-			},
-			json: bodyData,
-		}
-
-		const apiUrl = schedulerServiceUrl + apiEndpoints.UPDATE_DELAY
-		try {
-			request.post(apiUrl, options, callback)
-
-			function callback(err, data) {
-				if (err) {
-					reject({
-						message: 'SCHEDULER_SERVICE_DOWN',
-					})
-				} else {
-					if (data.body.success) {
-						resolve(data.body.message)
-					} else {
-						reject({
-							message: 'SCHEDULER_SERVICE_DOWN',
-						})
-					}
-				}
-			}
-		} catch (error) {
-			reject(error)
-		}
-	})
-=======
 const updateDelayOfScheduledJob = function (bodyData, callback) {
 	const options = {
 		headers: {
@@ -186,7 +99,6 @@
 		console.error('Error in updateDelayOfScheduledJob ', error)
 		callback(error, null)
 	}
->>>>>>> 2e850e5b
 }
 
 /**
@@ -195,46 +107,7 @@
  * @param {object} bodyData - The data containing information about the job.
  * @param {function} callback - The callback function to handle the result of the job removal.
  */
-<<<<<<< HEAD
-const removeScheduledJob = function (bodyData) {
-	return new Promise(async (resolve, reject) => {
-		const options = {
-			headers: {
-				'Content-Type': 'application/json',
-			},
-			json: bodyData,
-		}
 
-		const apiUrl = schedulerServiceUrl + apiEndpoints.REMOVE_SCHEDULED_JOB
-		try {
-			request.post(apiUrl, options, callback)
-
-			function callback(err, data) {
-				if (err) {
-					reject({
-						message: 'SCHEDULER_SERVICE_DOWN',
-					})
-				} else {
-					if (data.body.success) {
-						resolve(data.body.message)
-					} else {
-						reject({
-							message: 'SCHEDULER_SERVICE_DOWN',
-						})
-					}
-				}
-			}
-		} catch (error) {
-			reject(error)
-		}
-	})
-}
-
-module.exports = {
-	createSchedulerJob: createSchedulerJob,
-	updateDelayOfScheduledJob: updateDelayOfScheduledJob,
-	removeScheduledJob: removeScheduledJob,
-=======
 const removeScheduledJob = function (bodyData, callback) {
 	const options = {
 		headers: {
@@ -267,5 +140,4 @@
 	createSchedulerJob,
 	updateDelayOfScheduledJob,
 	removeScheduledJob,
->>>>>>> 2e850e5b
 }