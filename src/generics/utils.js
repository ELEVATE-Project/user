/**
 * name : utils.js
 * author : Aman
 * created-date : 04-Nov-2021
 * Description : Utils helper function.
 */

const bcryptJs = require('bcryptjs')
const { AwsFileHelper, GcpFileHelper, AzureFileHelper, OciFileHelper } = require('elevate-cloud-storage')
const momentTimeZone = require('moment-timezone')
const moment = require('moment')
const path = require('path')
const md5 = require('md5')
const { RedisCache, InternalCache } = require('elevate-node-cache')
const startCase = require('lodash/startCase')
<<<<<<< HEAD
const common = require('@constants/common')
=======
const crypto = require('crypto')
>>>>>>> 6ffca6dd

const hash = (str) => {
	const salt = bcryptJs.genSaltSync(10)
	let hashstr = bcryptJs.hashSync(str, salt)
	return hashstr
}

const elapsedMinutes = (date1, date2) => {
	var difference = date1 - date2
	let result = difference / 60000
	return result
}

const getIstDate = () => {
	return new Date(new Date().getTime() + (5 * 60 + 30) * 60000)
}

const getCurrentMonthRange = () => {
	const monthDays = [31, 28, 31, 30, 31, 30, 31, 31, 30, 31, 30, 31]
	let month = new Date().getMonth()
	const year = new Date().getFullYear()
	let dayInMonth = monthDays[month]
	if (month === 1 && year % 4 === 0) {
		// Feb for leap year
		dayInMonth = 29
	}
	month += 1
	month = month < 10 ? '0' + month : month
	return [new Date(`${year}-${month}-01`), new Date(`${year}-${month}-${dayInMonth}`)]
}

const getCurrentWeekRange = () => {
	const currentDate = new Date().getTime() // in ms
	const currentDay = new Date().getDay() * 24 * 60 * 60 * 1000 // in ms
	const firstDay = currentDate - currentDay
	const lastDay = firstDay + 6 * 24 * 60 * 60 * 1000
	return [new Date(firstDay), new Date(lastDay)]
}

const getCurrentQuarterRange = () => {
	const today = new Date()
	const quarter = Math.floor(today.getMonth() / 3)
	const startFullQuarter = new Date(today.getFullYear(), quarter * 3, 1)
	const endFullQuarter = new Date(startFullQuarter.getFullYear(), startFullQuarter.getMonth() + 3, 0)
	return [startFullQuarter, endFullQuarter]
}

const composeEmailBody = (body, params) => {
	return body.replace(/{([^{}]*)}/g, (a, b) => {
		var r = params[b]
		return typeof r === 'string' || typeof r === 'number' ? r : a
	})
}

const extractEmailTemplate = (input, conditions) => {
	const allConditionsRegex = /{{(.*?)}}(.*?){{\/\1}}/g
	let result = input

	for (const match of input.matchAll(allConditionsRegex)) {
		result = conditions.includes(match[1]) ? result.replace(match[0], match[2]) : result.replace(match[0], '')
	}

	return result
}

const getDownloadableUrl = async (imgPath) => {
	if (process.env.CLOUD_STORAGE === 'GCP') {
		const options = {
			destFilePath: imgPath,
			bucketName: process.env.DEFAULT_GCP_BUCKET_NAME,
			gcpProjectId: process.env.GCP_PROJECT_ID,
			gcpJsonFilePath: path.join(__dirname, '../', process.env.GCP_PATH),
		}
		imgPath = await GcpFileHelper.getDownloadableUrl(options)
	} else if (process.env.CLOUD_STORAGE === 'AWS') {
		const options = {
			destFilePath: imgPath,
			bucketName: process.env.DEFAULT_AWS_BUCKET_NAME,
			bucketRegion: process.env.AWS_BUCKET_REGION,
		}
		imgPath = await AwsFileHelper.getDownloadableUrl(options.destFilePath, options.bucketName, options.bucketRegion)
	} else if (process.env.CLOUD_STORAGE === 'AZURE') {
		const options = {
			destFilePath: imgPath,
			containerName: process.env.DEFAULT_AZURE_CONTAINER_NAME,
			expiry: 30,
			actionType: 'rw',
			accountName: process.env.AZURE_ACCOUNT_NAME,
			accountKey: process.env.AZURE_ACCOUNT_KEY,
		}
		imgPath = await AzureFileHelper.getDownloadableUrl(options)
	} else if (process.env.CLOUD_STORAGE === 'OCI') {
		const options = {
			destFilePath: imgPath,
			bucketName: process.env.DEFAULT_OCI_BUCKET_NAME,
			endpoint: process.env.OCI_BUCKET_ENDPOINT,
		}
		imgPath = await OciFileHelper.getDownloadableUrl(options)
	}
	return imgPath
}

const getTimeZone = (date, format, tz = null) => {
	let timeZone = moment(date)
	if (tz) {
		timeZone.tz(tz)
	}
	timeZone = moment(timeZone).format(format)
	return timeZone
}

const utcFormat = () => {
	return momentTimeZone().utc().format('YYYY-MM-DDTHH:mm:ss')
}

/**
 * md5 hash
 * @function
 * @name md5Hash
 * @returns {String} returns uuid.
 */

function md5Hash(value) {
	return md5(value)
}

function internalSet(key, value) {
	return InternalCache.setKey(key, value)
}
function internalGet(key) {
	return InternalCache.getKey(key)
}
function internalDel(key) {
	return InternalCache.delKey(key)
}

function redisSet(key, value, exp) {
	return RedisCache.setKey(key, value, exp)
}
function redisGet(key) {
	return RedisCache.getKey(key)
}
function redisDel(key) {
	return RedisCache.deleteKey(key)
}
const capitalize = (str) => {
	return startCase(str)
}
<<<<<<< HEAD
const isAMentor = (roles) => {
	return roles.some((role) => role.title == common.MENTOR_ROLE)
}
function isNumeric(value) {
	return /^\d+$/.test(value)
}

function validateInput(input, validationData, modelName) {
	const errors = []
	for (const field of validationData) {
		const fieldValue = input[field.value]
		//console.log('fieldValue', field.allow_custom_entities)
		if (!fieldValue || field.allow_custom_entities === true) {
			continue // Skip validation if the field is not present in the input or allow_custom_entities is true
		}

		if (Array.isArray(fieldValue)) {
			for (const value of fieldValue) {
				if (!field.entities.some((entity) => entity.value === value)) {
					errors.push({
						param: field.value,
						msg: `${value} is not a valid entity.`,
					})
				}
			}
		} else if (!field.entities.some((entity) => entity.value === fieldValue)) {
			errors.push({
				param: field.value,
				msg: `${fieldValue} is not a valid entity.`,
			})
		}

		if (modelName && !field.model_names.includes(modelName)) {
			errors.push({
				param: field.value,
				msg: `${field.value} is not allowed for the ${modelName} model.`,
			})
		}
	}

	if (errors.length === 0) {
		return {
			success: true,
			message: 'Validation successful',
		}
	}

	return {
		success: false,
		errors: errors,
	}
}
function restructureBody(requestBody, entityData, allowedKeys) {
	const customEntities = {}
	for (const requestBodyKey in requestBody) {
		if (requestBody.hasOwnProperty(requestBodyKey)) {
			const requestBodyValue = requestBody[requestBodyKey]
			const entityType = entityData.find((entity) => entity.value === requestBodyKey)
			if (entityType && entityType.allow_custom_entities) {
				if (Array.isArray(requestBodyValue)) {
					const customValues = []

					for (const value of requestBodyValue) {
						const entityExists = entityType.entities.find((entity) => entity.value === value)

						if (!entityExists) {
							customEntities.custom_entity_text = {
								...(customEntities.custom_entity_text || {}),
								[requestBodyKey]: { value: 'other', label: value },
							}

							// Add the value to customValues to remove it later
							customValues.push(value)
						}
					}

					if (customValues.length > 0) {
						// Remove customValues from the original array
						requestBody[requestBodyKey] = requestBody[requestBodyKey].filter(
							(value) => !customValues.includes(value)
						)
					}
				}
			}
			if (Array.isArray(requestBodyValue)) {
				for (const value of requestBodyValue) {
					const entityTypeExists = entityData.find((entity) => entity.value === value)
					// Always move the key to the meta field if it's not allowed and is not a custom entity
					if (!allowedKeys.includes(requestBodyKey) && entityTypeExists) {
						requestBody.meta = {
							...(requestBody.meta || {}),
							[requestBodyKey]: requestBody[requestBodyKey],
						}
						delete requestBody[requestBodyKey]
					}
				}
			}
		}
	}

	// Merge customEntities into requestBody
	Object.assign(requestBody, customEntities)

	return requestBody
}
function processDbResponse(session, entityType) {
	if (session.meta) {
		entityType.forEach((entity) => {
			const entityTypeValue = entity.value
			if (session?.meta?.hasOwnProperty(entityTypeValue)) {
				// Move the key from session.meta to session root level
				session[entityTypeValue] = session.meta[entityTypeValue]
				// Delete the key from session.meta
				delete session.meta[entityTypeValue]
			}
		})
	}

	const output = { ...session } // Create a copy of the session object

	for (const key in output) {
		if (entityType.some((entity) => entity.value === key) && output[key] !== null) {
			const matchingEntity = entityType.find((entity) => entity.value === key)
			const matchingValues = matchingEntity.entities
				.filter((entity) => output[key].includes(entity.value))
				.map((entity) => ({
					value: entity.value,
					label: entity.label,
				}))
			output[key] = matchingValues
		}

		if (output.meta && output.meta[key] && entityType.some((entity) => entity.value === output.meta[key].value)) {
			const matchingEntity = entityType.find((entity) => entity.value === output.meta[key].value)
			output.meta[key] = {
				value: matchingEntity.value,
				label: matchingEntity.label,
			}
		}
	}
	const data = output
	for (const key in data.custom_entity_text) {
		data[key] = [...data[key], data.custom_entity_text[key]]
	}
	delete data.custom_entity_text
	return data
}
function removeParentEntityTypes(data) {
	const parentIds = data.filter((item) => item.parent_id !== null).map((item) => item.parent_id)
	return data.filter((item) => !parentIds.includes(item.id))
}
const epochFormat = (date, format) => {
	return moment.unix(date).utc().format(format)
}

/**
 * Calculate the time difference in milliseconds between a current date
 * and a modified date obtained by subtracting a specified time value and unit from startDate.
 *
 * @param {string} startDate - The start date.
 * @param {number} timeValue - The amount of time to subtract.
 * @param {string} timeUnit - The unit of time to subtract (e.g., 'hours', 'days').
 * @returns {number} The time difference in milliseconds.
 */
function getTimeDifferenceInMilliseconds(startDate, timeValue, timeUnit) {
	// Get current date
	const currentUnixTimestamp = moment().unix()

	// Subtract the specified time value and unit
	const modifiedDate = moment.unix(startDate).subtract(timeValue, timeUnit).unix()

	// Calculate the duration and get the time difference in milliseconds
	const duration = moment.duration(moment.unix(modifiedDate).diff(moment.unix(currentUnixTimestamp)))

	return duration.asMilliseconds()
}

function deleteProperties(obj, propertiesToDelete) {
	try {
		return Object.keys(obj).reduce((result, key) => {
			if (!propertiesToDelete.includes(key)) {
				result[key] = obj[key]
			}
			return result
		}, {})
	} catch (error) {
		return obj
	}
=======
/**
 * Generate security checksum.
 * @method
 * @name generateCheckSum
 * @param {String} queryHash - Query hash.
 * @returns {Number} - checksum key.
 */

function generateCheckSum(queryHash) {
	var shasum = crypto.createHash('sha1')
	shasum.update(queryHash)
	const checksum = shasum.digest('hex')
	return checksum
>>>>>>> 6ffca6dd
}
module.exports = {
	hash: hash,
	getCurrentMonthRange: getCurrentMonthRange,
	getCurrentWeekRange: getCurrentWeekRange,
	getCurrentQuarterRange: getCurrentQuarterRange,
	elapsedMinutes: elapsedMinutes,
	getIstDate: getIstDate,
	composeEmailBody: composeEmailBody,
	getDownloadableUrl: getDownloadableUrl,
	getTimeZone,
	utcFormat: utcFormat,
	md5Hash: md5Hash,
	internalSet: internalSet,
	internalDel: internalDel,
	internalGet: internalGet,
	redisSet: redisSet,
	redisGet: redisGet,
	redisDel: redisDel,
	extractEmailTemplate,
	capitalize,
<<<<<<< HEAD
	isAMentor,
	isNumeric: isNumeric,
	epochFormat: epochFormat,
	processDbResponse,
	restructureBody,
	validateInput,
	removeParentEntityTypes,
	getTimeDifferenceInMilliseconds,
	deleteProperties,
=======

	generateCheckSum:generateCheckSum
>>>>>>> 6ffca6dd
}<|MERGE_RESOLUTION|>--- conflicted
+++ resolved
@@ -13,11 +13,8 @@
 const md5 = require('md5')
 const { RedisCache, InternalCache } = require('elevate-node-cache')
 const startCase = require('lodash/startCase')
-<<<<<<< HEAD
 const common = require('@constants/common')
-=======
 const crypto = require('crypto')
->>>>>>> 6ffca6dd
 
 const hash = (str) => {
 	const salt = bcryptJs.genSaltSync(10)
@@ -166,7 +163,6 @@
 const capitalize = (str) => {
 	return startCase(str)
 }
-<<<<<<< HEAD
 const isAMentor = (roles) => {
 	return roles.some((role) => role.title == common.MENTOR_ROLE)
 }
@@ -355,7 +351,7 @@
 	} catch (error) {
 		return obj
 	}
-=======
+}
 /**
  * Generate security checksum.
  * @method
@@ -369,40 +365,35 @@
 	shasum.update(queryHash)
 	const checksum = shasum.digest('hex')
 	return checksum
->>>>>>> 6ffca6dd
 }
 module.exports = {
 	hash: hash,
-	getCurrentMonthRange: getCurrentMonthRange,
-	getCurrentWeekRange: getCurrentWeekRange,
-	getCurrentQuarterRange: getCurrentQuarterRange,
-	elapsedMinutes: elapsedMinutes,
-	getIstDate: getIstDate,
-	composeEmailBody: composeEmailBody,
-	getDownloadableUrl: getDownloadableUrl,
+	getCurrentMonthRange,
+	getCurrentWeekRange,
+	getCurrentQuarterRange,
+	elapsedMinutes,
+	getIstDate,
+	composeEmailBody,
+	getDownloadableUrl,
 	getTimeZone,
-	utcFormat: utcFormat,
-	md5Hash: md5Hash,
-	internalSet: internalSet,
-	internalDel: internalDel,
-	internalGet: internalGet,
-	redisSet: redisSet,
-	redisGet: redisGet,
-	redisDel: redisDel,
+	utcFormat,
+	md5Hash,
+	internalSet,
+	internalDel,
+	internalGet,
+	redisSet,
+	redisGet,
+	redisDel,
 	extractEmailTemplate,
 	capitalize,
-<<<<<<< HEAD
 	isAMentor,
-	isNumeric: isNumeric,
-	epochFormat: epochFormat,
+	isNumeric,
+	epochFormat,
 	processDbResponse,
 	restructureBody,
 	validateInput,
 	removeParentEntityTypes,
 	getTimeDifferenceInMilliseconds,
 	deleteProperties,
-=======
-
-	generateCheckSum:generateCheckSum
->>>>>>> 6ffca6dd
+	generateCheckSum,
 }