--- conflicted
+++ resolved
@@ -172,11 +172,10 @@
 	return moment.unix(date).utc().format(format)
 }
 
-<<<<<<< HEAD
 /**
  * Calculate the time difference in milliseconds between a current date
  * and a modified date obtained by subtracting a specified time value and unit from startDate.
- * 
+ *
  * @param {string} startDate - The start date.
  * @param {number} timeValue - The amount of time to subtract.
  * @param {string} timeUnit - The unit of time to subtract (e.g., 'hours', 'days').
@@ -190,12 +189,11 @@
 	const modifiedDate = moment.unix(startDate).subtract(timeValue, timeUnit).unix()
 
 	// Calculate the duration and get the time difference in milliseconds
-	const duration = moment.duration(moment.unix(modifiedDate).diff(moment.unix(currentUnixTimestamp)));
+	const duration = moment.duration(moment.unix(modifiedDate).diff(moment.unix(currentUnixTimestamp)))
 
 	return duration.asMilliseconds()
 }
 
-=======
 function deleteProperties(obj, propertiesToDelete) {
 	try {
 		return Object.keys(obj).reduce((result, key) => {
@@ -208,7 +206,6 @@
 		return obj
 	}
 }
->>>>>>> 6546f9d4
 module.exports = {
 	hash: hash,
 	getCurrentMonthRange: getCurrentMonthRange,
@@ -232,9 +229,6 @@
 	isAMentor,
 	isNumeric: isNumeric,
 	epochFormat: epochFormat,
-<<<<<<< HEAD
-	getTimeDifferenceInMilliseconds,getTimeDifferenceInMilliseconds
-=======
+	getTimeDifferenceInMilliseconds,
 	deleteProperties,
->>>>>>> 6546f9d4
 }