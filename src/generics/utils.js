/**
 * name : utils.js
 * author : Aman
 * created-date : 04-Nov-2021
 * Description : Utils helper function.
 */

const bcryptJs = require('bcryptjs')
const { AwsFileHelper, GcpFileHelper, AzureFileHelper, OciFileHelper } = require('elevate-cloud-storage')
const momentTimeZone = require('moment-timezone')
const moment = require('moment')
const path = require('path')
const md5 = require('md5')
const { RedisCache, InternalCache } = require('elevate-node-cache')
const startCase = require('lodash/startCase')
const common = require('@constants/common')
const crypto = require('crypto')

const hash = (str) => {
	const salt = bcryptJs.genSaltSync(10)
	let hashstr = bcryptJs.hashSync(str, salt)
	return hashstr
}

const elapsedMinutes = (date1, date2) => {
	var difference = date1 - date2
	let result = difference / 60000
	return result
}

const getIstDate = () => {
	return new Date(new Date().getTime() + (5 * 60 + 30) * 60000)
}

const getCurrentMonthRange = () => {
	const monthDays = [31, 28, 31, 30, 31, 30, 31, 31, 30, 31, 30, 31]
	let month = new Date().getMonth()
	const year = new Date().getFullYear()
	let dayInMonth = monthDays[month]
	if (month === 1 && year % 4 === 0) {
		// Feb for leap year
		dayInMonth = 29
	}
	month += 1
	month = month < 10 ? '0' + month : month
	return [new Date(`${year}-${month}-01`), new Date(`${year}-${month}-${dayInMonth}`)]
}

const getCurrentWeekRange = () => {
	const currentDate = new Date().getTime() // in ms
	const currentDay = new Date().getDay() * 24 * 60 * 60 * 1000 // in ms
	const firstDay = currentDate - currentDay
	const lastDay = firstDay + 6 * 24 * 60 * 60 * 1000
	return [new Date(firstDay), new Date(lastDay)]
}

const getCurrentQuarterRange = () => {
	const today = new Date()
	const quarter = Math.floor(today.getMonth() / 3)
	const startFullQuarter = new Date(today.getFullYear(), quarter * 3, 1)
	const endFullQuarter = new Date(startFullQuarter.getFullYear(), startFullQuarter.getMonth() + 3, 0)
	return [startFullQuarter, endFullQuarter]
}

const composeEmailBody = (body, params) => {
	return body.replace(/{([^{}]*)}/g, (a, b) => {
		var r = params[b]
		return typeof r === 'string' || typeof r === 'number' ? r : a
	})
}

const extractEmailTemplate = (input, conditions) => {
	const allConditionsRegex = /{{(.*?)}}(.*?){{\/\1}}/g
	let result = input

	for (const match of input.matchAll(allConditionsRegex)) {
		result = conditions.includes(match[1]) ? result.replace(match[0], match[2]) : result.replace(match[0], '')
	}

	return result
}

const getDownloadableUrl = async (imgPath) => {
	if (process.env.CLOUD_STORAGE === 'GCP') {
		const options = {
			destFilePath: imgPath,
			bucketName: process.env.DEFAULT_GCP_BUCKET_NAME,
			gcpProjectId: process.env.GCP_PROJECT_ID,
			gcpJsonFilePath: path.join(__dirname, '../', process.env.GCP_PATH),
		}
		imgPath = await GcpFileHelper.getDownloadableUrl(options)
	} else if (process.env.CLOUD_STORAGE === 'AWS') {
		const options = {
			destFilePath: imgPath,
			bucketName: process.env.DEFAULT_AWS_BUCKET_NAME,
			bucketRegion: process.env.AWS_BUCKET_REGION,
		}
		imgPath = await AwsFileHelper.getDownloadableUrl(options.destFilePath, options.bucketName, options.bucketRegion)
	} else if (process.env.CLOUD_STORAGE === 'AZURE') {
		const options = {
			destFilePath: imgPath,
			containerName: process.env.DEFAULT_AZURE_CONTAINER_NAME,
			expiry: 30,
			actionType: 'rw',
			accountName: process.env.AZURE_ACCOUNT_NAME,
			accountKey: process.env.AZURE_ACCOUNT_KEY,
		}
		imgPath = await AzureFileHelper.getDownloadableUrl(options)
	} else if (process.env.CLOUD_STORAGE === 'OCI') {
		const options = {
			destFilePath: imgPath,
			bucketName: process.env.DEFAULT_OCI_BUCKET_NAME,
			endpoint: process.env.OCI_BUCKET_ENDPOINT,
		}
		imgPath = await OciFileHelper.getDownloadableUrl(options)
	}
	return imgPath
}

const getTimeZone = (date, format, tz = null) => {
	let timeZone = moment(date)
	if (tz) {
		timeZone.tz(tz)
	}
	timeZone = moment(timeZone).format(format)
	return timeZone
}

const utcFormat = () => {
	return momentTimeZone().utc().format('YYYY-MM-DDTHH:mm:ss')
}

/**
 * md5 hash
 * @function
 * @name md5Hash
 * @returns {String} returns uuid.
 */

function md5Hash(value) {
	return md5(value)
}

function internalSet(key, value) {
	return InternalCache.setKey(key, value)
}
function internalGet(key) {
	return InternalCache.getKey(key)
}
function internalDel(key) {
	return InternalCache.delKey(key)
}

function redisSet(key, value, exp) {
	return RedisCache.setKey(key, value, exp)
}
function redisGet(key) {
	return RedisCache.getKey(key)
}
function redisDel(key) {
	return RedisCache.deleteKey(key)
}
const capitalize = (str) => {
	return startCase(str)
}
const isAMentor = (roles) => {
	return roles.some((role) => role.title == common.MENTOR_ROLE)
}
function isNumeric(value) {
	return /^\d+$/.test(value)
}

function validateInput(input, validationData, modelName) {
	const errors = []
	for (const field of validationData) {
		const fieldValue = input[field.value]
		//console.log('fieldValue', field.allow_custom_entities)
		if (!fieldValue || field.allow_custom_entities === true) {
			continue // Skip validation if the field is not present in the input or allow_custom_entities is true
		}

		if (Array.isArray(fieldValue)) {
			for (const value of fieldValue) {
				if (!field.entities.some((entity) => entity.value === value)) {
					errors.push({
						param: field.value,
						msg: `${value} is not a valid entity.`,
					})
				}
			}
		} else if (!field.entities.some((entity) => entity.value === fieldValue)) {
			errors.push({
				param: field.value,
				msg: `${fieldValue} is not a valid entity.`,
			})
		}

		if (modelName && !field.model_names.includes(modelName)) {
			errors.push({
				param: field.value,
				msg: `${field.value} is not allowed for the ${modelName} model.`,
			})
		}
	}

	if (errors.length === 0) {
		return {
			success: true,
			message: 'Validation successful',
		}
	}

	return {
		success: false,
		errors: errors,
	}
}
function restructureBody(requestBody, entityData, allowedKeys) {
	try {
		const requestBodyKeys = Object.keys(requestBody)

		const entityValues = entityData.map((entity) => entity.value)

		const requestBodyKeysExists = requestBodyKeys.some((element) => entityValues.includes(element))

		if (!requestBodyKeysExists) {
			return requestBody
		}
		const customEntities = {}
		requestBody.custom_entity_text = {}
		for (const requestBodyKey in requestBody) {
			if (requestBody.hasOwnProperty(requestBodyKey)) {
				const requestBodyValue = requestBody[requestBodyKey]
				const entityType = entityData.find((entity) => entity.value === requestBodyKey)

				if (entityType && entityType.allow_custom_entities) {
					if (Array.isArray(requestBodyValue)) {
						const customValues = []

						for (const value of requestBodyValue) {
							const entityExists = entityType.entities.find((entity) => entity.value === value)

							if (!entityExists) {
								customEntities.custom_entity_text = customEntities.custom_entity_text || {}
								customEntities.custom_entity_text[requestBodyKey] =
									customEntities.custom_entity_text[requestBodyKey] || []
								customEntities.custom_entity_text[requestBodyKey].push({
									value: 'other',
									label: value,
								})
								customValues.push(value)
							}
						}

						if (customValues.length > 0) {
							// Remove customValues from the original array
							requestBody[requestBodyKey] = requestBody[requestBodyKey].filter(
								(value) => !customValues.includes(value)
							)
						}
						for (const value of requestBodyValue) {
							const entityExists = entityType.entities.find((entity) => entity.value === value)

							if (!entityExists) {
								if (!requestBody[requestBodyKey].includes('other')) {
									requestBody[requestBodyKey].push('other')
								}
							}
						}
					}
				}

				if (Array.isArray(requestBodyValue)) {
					const entityTypeExists = entityData.find((entity) => entity.value === requestBodyKey)

					// Always move the key to the meta field if it's not allowed and is not a custom entity
					if (!allowedKeys.includes(requestBodyKey) && entityTypeExists) {
						requestBody.meta = {
							...(requestBody.meta || {}),
							[requestBodyKey]: requestBody[requestBodyKey],
						}
						delete requestBody[requestBodyKey]
					}
				}
			}
		}
		// Merge customEntities into requestBody
		Object.assign(requestBody, customEntities)
		return requestBody
	} catch (error) {
		console.error(error)
	}
}

function processDbResponse(session, entityType) {
	if (session.meta) {
		entityType.forEach((entity) => {
			const entityTypeValue = entity.value
			if (session?.meta?.hasOwnProperty(entityTypeValue)) {
				// Move the key from session.meta to session root level
				session[entityTypeValue] = session.meta[entityTypeValue]
				// Delete the key from session.meta
				delete session.meta[entityTypeValue]
			}
		})
	}

	const output = { ...session } // Create a copy of the session object

	for (const key in output) {
		if (entityType.some((entity) => entity.value === key) && output[key] !== null) {
			const matchingEntity = entityType.find((entity) => entity.value === key)
			const matchingValues = matchingEntity.entities
				.filter((entity) => (Array.isArray(output[key]) ? output[key].includes(entity.value) : false))
				.map((entity) => ({
					value: entity.value,
					label: entity.label,
				}))
			if (matchingValues.length > 0) {
				output[key] = matchingValues
			} else if (Array.isArray(output[key])) {
				output[key] = output[key].map((item) => {
					if (item.value && item.label) {
						return item
					}
					return {
						value: item,
						label: item,
					}
				})
			}
		}

		if (output.meta && output.meta[key] && entityType.some((entity) => entity.value === output.meta[key].value)) {
			const matchingEntity = entityType.find((entity) => entity.value === output.meta[key].value)
			output.meta[key] = {
				value: matchingEntity.value,
				label: matchingEntity.label,
			}
		}
	}

	const data = output

	// Merge "custom_entity_text" into the respective arrays
	for (const key in data.custom_entity_text) {
		if (Array.isArray(data[key])) {
			data[key] = [...data[key], ...data.custom_entity_text[key]]
		} else {
			data[key] = data.custom_entity_text[key]
		}
	}

	delete data.custom_entity_text
	return data
}

function removeParentEntityTypes(data) {
	const parentIds = data.filter((item) => item.parent_id !== null).map((item) => item.parent_id)
	return data.filter((item) => !parentIds.includes(item.id))
}
const epochFormat = (date, format) => {
	return moment.unix(date).utc().format(format)
}

/**
 * Calculate the time difference in milliseconds between a current date
 * and a modified date obtained by subtracting a specified time value and unit from startDate.
 *
 * @param {string} startDate - The start date.
 * @param {number} timeValue - The amount of time to subtract.
 * @param {string} timeUnit - The unit of time to subtract (e.g., 'hours', 'days').
 * @returns {number} The time difference in milliseconds.
 */
function getTimeDifferenceInMilliseconds(startDate, timeValue, timeUnit) {
	// Get current date
	const currentUnixTimestamp = moment().unix()

	// Subtract the specified time value and unit
	const modifiedDate = moment.unix(startDate).subtract(timeValue, timeUnit).unix()

	// Calculate the duration and get the time difference in milliseconds
	const duration = moment.duration(moment.unix(modifiedDate).diff(moment.unix(currentUnixTimestamp)))

	return duration.asMilliseconds()
}

function deleteProperties(obj, propertiesToDelete) {
	try {
		return Object.keys(obj).reduce((result, key) => {
			if (!propertiesToDelete.includes(key)) {
				result[key] = obj[key]
			}
			return result
		}, {})
	} catch (error) {
		return obj
	}
}
/**
 * Generate security checksum.
 * @method
 * @name generateCheckSum
 * @param {String} queryHash - Query hash.
 * @returns {Number} - checksum key.
 */

function generateCheckSum(queryHash) {
	var shasum = crypto.createHash('sha1')
	shasum.update(queryHash)
	const checksum = shasum.digest('hex')
	return checksum
}
/**
 * validateRoleAccess.
 * @method
 * @name validateRoleAccess
 * @param {Array} roles - roles array.
 * @param {String} requiredRole - role to check.
 * @returns {Number} - checksum key.
 */

const validateRoleAccess = (roles, requiredRoles) => {
	if (!roles || roles.length === 0) return false

	if (!Array.isArray(requiredRoles)) {
		requiredRoles = [requiredRoles]
	}
<<<<<<< HEAD
	// Check the type of the first element.
	const firstElementType = typeof roles[0]
	if (firstElementType === 'object') {
		return roles.some((role) => requiredRoles.includes(role.title))
	} else {
		return roles.some((role) => requiredRoles.includes(role))
	}
=======
	return roles.some((role) => requiredRoles.includes(role))
}

const removeDefaultOrgEntityTypes = (entityTypes, orgId) => {
	const entityTypeMap = new Map()
	entityTypes.forEach((entityType) => {
		if (!entityTypeMap.has(entityType.value)) entityTypeMap.set(entityType.value, entityType)
		else if (entityType.org_id === orgId) entityTypeMap.set(entityType.value, entityType)
	})
	return Array.from(entityTypeMap.values())
>>>>>>> c5df23ff
}

module.exports = {
	hash: hash,
	getCurrentMonthRange,
	getCurrentWeekRange,
	getCurrentQuarterRange,
	elapsedMinutes,
	getIstDate,
	composeEmailBody,
	getDownloadableUrl,
	getTimeZone,
	utcFormat,
	md5Hash,
	internalSet,
	internalDel,
	internalGet,
	redisSet,
	redisGet,
	redisDel,
	extractEmailTemplate,
	capitalize,
	isAMentor,
	isNumeric,
	epochFormat,
	processDbResponse,
	restructureBody,
	validateInput,
	removeParentEntityTypes,
	getTimeDifferenceInMilliseconds,
	deleteProperties,
	generateCheckSum,
	validateRoleAccess,
<<<<<<< HEAD
=======
	removeDefaultOrgEntityTypes,
>>>>>>> c5df23ff
}<|MERGE_RESOLUTION|>--- conflicted
+++ resolved
@@ -426,7 +426,7 @@
 	if (!Array.isArray(requiredRoles)) {
 		requiredRoles = [requiredRoles]
 	}
-<<<<<<< HEAD
+  
 	// Check the type of the first element.
 	const firstElementType = typeof roles[0]
 	if (firstElementType === 'object') {
@@ -434,8 +434,7 @@
 	} else {
 		return roles.some((role) => requiredRoles.includes(role))
 	}
-=======
-	return roles.some((role) => requiredRoles.includes(role))
+
 }
 
 const removeDefaultOrgEntityTypes = (entityTypes, orgId) => {
@@ -445,7 +444,6 @@
 		else if (entityType.org_id === orgId) entityTypeMap.set(entityType.value, entityType)
 	})
 	return Array.from(entityTypeMap.values())
->>>>>>> c5df23ff
 }
 
 module.exports = {
@@ -479,8 +477,5 @@
 	deleteProperties,
 	generateCheckSum,
 	validateRoleAccess,
-<<<<<<< HEAD
-=======
 	removeDefaultOrgEntityTypes,
->>>>>>> c5df23ff
 }