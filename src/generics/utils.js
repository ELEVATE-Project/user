/**
 * name : utils.js
 * author : Aman
 * created-date : 04-Nov-2021
 * Description : Utils helper function.
 */

const bcryptJs = require('bcryptjs')
const { AwsFileHelper, GcpFileHelper, AzureFileHelper, OciFileHelper } = require('elevate-cloud-storage')
const momentTimeZone = require('moment-timezone')
const moment = require('moment')
const path = require('path')
const md5 = require('md5')
const { RedisCache, InternalCache } = require('elevate-node-cache')
const startCase = require('lodash/startCase')
const common = require('@constants/common')
const crypto = require('crypto')

const hash = (str) => {
	const salt = bcryptJs.genSaltSync(10)
	let hashstr = bcryptJs.hashSync(str, salt)
	return hashstr
}

const elapsedMinutes = (date1, date2) => {
	var difference = date1 - date2
	let result = difference / 60000
	return result
}

const getIstDate = () => {
	return new Date(new Date().getTime() + (5 * 60 + 30) * 60000)
}

const getCurrentMonthRange = () => {
	const monthDays = [31, 28, 31, 30, 31, 30, 31, 31, 30, 31, 30, 31]
	let month = new Date().getMonth()
	const year = new Date().getFullYear()
	let dayInMonth = monthDays[month]
	if (month === 1 && year % 4 === 0) {
		// Feb for leap year
		dayInMonth = 29
	}
	month += 1
	month = month < 10 ? '0' + month : month
	return [new Date(`${year}-${month}-01`), new Date(`${year}-${month}-${dayInMonth}`)]
}

const getCurrentWeekRange = () => {
	const currentDate = new Date().getTime() // in ms
	const currentDay = new Date().getDay() * 24 * 60 * 60 * 1000 // in ms
	const firstDay = currentDate - currentDay
	const lastDay = firstDay + 6 * 24 * 60 * 60 * 1000
	return [new Date(firstDay), new Date(lastDay)]
}

const getCurrentQuarterRange = () => {
	const today = new Date()
	const quarter = Math.floor(today.getMonth() / 3)
	const startFullQuarter = new Date(today.getFullYear(), quarter * 3, 1)
	const endFullQuarter = new Date(startFullQuarter.getFullYear(), startFullQuarter.getMonth() + 3, 0)
	return [startFullQuarter, endFullQuarter]
}

const composeEmailBody = (body, params) => {
	return body.replace(/{([^{}]*)}/g, (a, b) => {
		var r = params[b]
		return typeof r === 'string' || typeof r === 'number' ? r : a
	})
}

const extractEmailTemplate = (input, conditions) => {
	const allConditionsRegex = /{{(.*?)}}(.*?){{\/\1}}/g
	let result = input

	for (const match of input.matchAll(allConditionsRegex)) {
		result = conditions.includes(match[1]) ? result.replace(match[0], match[2]) : result.replace(match[0], '')
	}

	return result
}

const getDownloadableUrl = async (imgPath) => {
	if (process.env.CLOUD_STORAGE === 'GCP') {
		const options = {
			destFilePath: imgPath,
			bucketName: process.env.DEFAULT_GCP_BUCKET_NAME,
			gcpProjectId: process.env.GCP_PROJECT_ID,
			gcpJsonFilePath: path.join(__dirname, '../', process.env.GCP_PATH),
		}
		imgPath = await GcpFileHelper.getDownloadableUrl(options)
	} else if (process.env.CLOUD_STORAGE === 'AWS') {
		const options = {
			destFilePath: imgPath,
			bucketName: process.env.DEFAULT_AWS_BUCKET_NAME,
			bucketRegion: process.env.AWS_BUCKET_REGION,
		}
		imgPath = await AwsFileHelper.getDownloadableUrl(options.destFilePath, options.bucketName, options.bucketRegion)
	} else if (process.env.CLOUD_STORAGE === 'AZURE') {
		const options = {
			destFilePath: imgPath,
			containerName: process.env.DEFAULT_AZURE_CONTAINER_NAME,
			expiry: 30,
			actionType: 'rw',
			accountName: process.env.AZURE_ACCOUNT_NAME,
			accountKey: process.env.AZURE_ACCOUNT_KEY,
		}
		imgPath = await AzureFileHelper.getDownloadableUrl(options)
	} else if (process.env.CLOUD_STORAGE === 'OCI') {
		const options = {
			destFilePath: imgPath,
			bucketName: process.env.DEFAULT_OCI_BUCKET_NAME,
			endpoint: process.env.OCI_BUCKET_ENDPOINT,
		}
		imgPath = await OciFileHelper.getDownloadableUrl(options)
	}
	return imgPath
}

const getTimeZone = (date, format, tz = null) => {
	let timeZone = moment(date)
	if (tz) {
		timeZone.tz(tz)
	}
	timeZone = moment(timeZone).format(format)
	return timeZone
}

const utcFormat = () => {
	return momentTimeZone().utc().format('YYYY-MM-DDTHH:mm:ss')
}

/**
 * md5 hash
 * @function
 * @name md5Hash
 * @returns {String} returns uuid.
 */

function md5Hash(value) {
	return md5(value)
}

function internalSet(key, value) {
	return InternalCache.setKey(key, value)
}
function internalGet(key) {
	return InternalCache.getKey(key)
}
function internalDel(key) {
	return InternalCache.delKey(key)
}

function redisSet(key, value, exp) {
	return RedisCache.setKey(key, value, exp)
}
function redisGet(key) {
	return RedisCache.getKey(key)
}
function redisDel(key) {
	return RedisCache.deleteKey(key)
}
const capitalize = (str) => {
	return startCase(str)
}
const isAMentor = (roles) => {
	return roles.some((role) => role.title == common.MENTOR_ROLE)
}
function isNumeric(value) {
	return /^\d+$/.test(value)
}

function validateInput(input, validationData, modelName) {
	const errors = []
	for (const field of validationData) {
		const fieldValue = input[field.value]
		//console.log('fieldValue', field.allow_custom_entities)
		if (!fieldValue || field.allow_custom_entities === true) {
			continue // Skip validation if the field is not present in the input or allow_custom_entities is true
		}

		if (Array.isArray(fieldValue)) {
			for (const value of fieldValue) {
				if (!field.entities.some((entity) => entity.value === value)) {
					errors.push({
						param: field.value,
						msg: `${value} is not a valid entity.`,
					})
				}
			}
		} else if (!field.entities.some((entity) => entity.value === fieldValue)) {
			errors.push({
				param: field.value,
				msg: `${fieldValue} is not a valid entity.`,
			})
		}

		if (modelName && !field.model_names.includes(modelName)) {
			errors.push({
				param: field.value,
				msg: `${field.value} is not allowed for the ${modelName} model.`,
			})
		}
	}

	if (errors.length === 0) {
		return {
			success: true,
			message: 'Validation successful',
		}
	}

	return {
		success: false,
		errors: errors,
	}
}
function restructureBody(requestBody, entityData, allowedKeys) {
	try {
		const requestBodyKeys = Object.keys(requestBody)

		const entityValues = entityData.map((entity) => entity.value)

		const requestBodyKeysExists = requestBodyKeys.some((element) => entityValues.includes(element))

		if (!requestBodyKeysExists) {
			return requestBody
		}
		const customEntities = {}
		requestBody.custom_entity_text = {}
		for (const requestBodyKey in requestBody) {
			if (requestBody.hasOwnProperty(requestBodyKey)) {
				const requestBodyValue = requestBody[requestBodyKey]
				const entityType = entityData.find((entity) => entity.value === requestBodyKey)

				if (entityType && entityType.allow_custom_entities) {
					if (Array.isArray(requestBodyValue)) {
						const customValues = []

						for (const value of requestBodyValue) {
							const entityExists = entityType.entities.find((entity) => entity.value === value)

							if (!entityExists) {
								customEntities.custom_entity_text = customEntities.custom_entity_text || {}
								customEntities.custom_entity_text[requestBodyKey] =
									customEntities.custom_entity_text[requestBodyKey] || []
								customEntities.custom_entity_text[requestBodyKey].push({
									value: 'other',
									label: value,
								})
								customValues.push(value)
							}
						}

						if (customValues.length > 0) {
							// Remove customValues from the original array
							requestBody[requestBodyKey] = requestBody[requestBodyKey].filter(
								(value) => !customValues.includes(value)
							)
						}
						for (const value of requestBodyValue) {
							const entityExists = entityType.entities.find((entity) => entity.value === value)

							if (!entityExists) {
								if (!requestBody[requestBodyKey].includes('other')) {
									requestBody[requestBodyKey].push('other')
								}
							}
						}
					}
				}
<<<<<<< HEAD

				if (Array.isArray(requestBodyValue)) {
					const entityTypeExists = entityData.find((entity) => entity.value === requestBodyKey)
=======
			}
			console.log('-=-==-=', requestBodyValue)
			if (Array.isArray(requestBodyValue)) {
				const entityTypeExists = entityData.find((entity) => entity.value === requestBodyKey)
>>>>>>> 2a49d4f8

					// Always move the key to the meta field if it's not allowed and is not a custom entity
					if (!allowedKeys.includes(requestBodyKey) && entityTypeExists) {
						requestBody.meta = {
							...(requestBody.meta || {}),
							[requestBodyKey]: requestBody[requestBodyKey],
						}
						delete requestBody[requestBodyKey]
					}
				}
			}
		}
		// Merge customEntities into requestBody
		Object.assign(requestBody, customEntities)
		return requestBody
	} catch (error) {
		console.error(error)
	}
}

function processDbResponse(session, entityType) {
	if (session.meta) {
		entityType.forEach((entity) => {
			const entityTypeValue = entity.value
			if (session?.meta?.hasOwnProperty(entityTypeValue)) {
				// Move the key from session.meta to session root level
				session[entityTypeValue] = session.meta[entityTypeValue]
				// Delete the key from session.meta
				delete session.meta[entityTypeValue]
			}
		})
	}

	const output = { ...session } // Create a copy of the session object

	for (const key in output) {
		if (entityType.some((entity) => entity.value === key) && output[key] !== null) {
			const matchingEntity = entityType.find((entity) => entity.value === key)
			const matchingValues = matchingEntity.entities
				.filter((entity) => (Array.isArray(output[key]) ? output[key].includes(entity.value) : false))
				.map((entity) => ({
					value: entity.value,
					label: entity.label,
				}))
			if (matchingValues.length > 0) {
				output[key] = matchingValues
			} else if (Array.isArray(output[key])) {
				output[key] = output[key].map((item) => {
					if (item.value && item.label) {
						return item
					}
					return {
						value: item,
						label: item,
					}
				})
			}
		}

		if (output.meta && output.meta[key] && entityType.some((entity) => entity.value === output.meta[key].value)) {
			const matchingEntity = entityType.find((entity) => entity.value === output.meta[key].value)
			output.meta[key] = {
				value: matchingEntity.value,
				label: matchingEntity.label,
			}
		}
	}

	const data = output

	// Merge "custom_entity_text" into the respective arrays
	for (const key in data.custom_entity_text) {
		if (Array.isArray(data[key])) {
			data[key] = [...data[key], ...data.custom_entity_text[key]]
		} else {
			data[key] = data.custom_entity_text[key]
		}
	}

	delete data.custom_entity_text
	return data
}

function removeParentEntityTypes(data) {
	const parentIds = data.filter((item) => item.parent_id !== null).map((item) => item.parent_id)
	return data.filter((item) => !parentIds.includes(item.id))
}
const epochFormat = (date, format) => {
	return moment.unix(date).utc().format(format)
}
function processQueryParametersWithExclusions(query) {
	const queryArrays = {}
	const excludedKeys = common.excludedQueryParams
	for (const queryParam in query) {
		if (query.hasOwnProperty(queryParam) && !excludedKeys.includes(queryParam)) {
			queryArrays[queryParam] = query[queryParam].split(',').map((item) => item.trim())
		}
	}

	return queryArrays
}

/**
 * Calculate the time difference in milliseconds between a current date
 * and a modified date obtained by subtracting a specified time value and unit from startDate.
 *
 * @param {string} startDate - The start date.
 * @param {number} timeValue - The amount of time to subtract.
 * @param {string} timeUnit - The unit of time to subtract (e.g., 'hours', 'days').
 * @returns {number} The time difference in milliseconds.
 */
function getTimeDifferenceInMilliseconds(startDate, timeValue, timeUnit) {
	// Get current date
	const currentUnixTimestamp = moment().unix()

	// Subtract the specified time value and unit
	const modifiedDate = moment.unix(startDate).subtract(timeValue, timeUnit).unix()

	// Calculate the duration and get the time difference in milliseconds
	const duration = moment.duration(moment.unix(modifiedDate).diff(moment.unix(currentUnixTimestamp)))

	return duration.asMilliseconds()
}

function deleteProperties(obj, propertiesToDelete) {
	try {
		return Object.keys(obj).reduce((result, key) => {
			if (!propertiesToDelete.includes(key)) {
				result[key] = obj[key]
			}
			return result
		}, {})
	} catch (error) {
		return obj
	}
}
/**
 * Generate security checksum.
 * @method
 * @name generateCheckSum
 * @param {String} queryHash - Query hash.
 * @returns {Number} - checksum key.
 */

function generateCheckSum(queryHash) {
	var shasum = crypto.createHash('sha1')
	shasum.update(queryHash)
	const checksum = shasum.digest('hex')
	return checksum
}
<<<<<<< HEAD
/**
 * validateRoleAccess.
 * @method
 * @name validateRoleAccess
 * @param {Array} roles - roles array.
 * @param {String} requiredRole - role to check.
 * @returns {Number} - checksum key.
 */

const validateRoleAccess = (roles, requiredRoles) => {
	if (!roles || roles.length === 0) return false

	if (!Array.isArray(requiredRoles)) {
		requiredRoles = [requiredRoles]
	}
  
	// Check the type of the first element.
	const firstElementType = typeof roles[0]
	if (firstElementType === 'object') {
		return roles.some((role) => requiredRoles.includes(role.title))
	} else {
		return roles.some((role) => requiredRoles.includes(role))
	}

}

const removeDefaultOrgEntityTypes = (entityTypes, orgId) => {
	const entityTypeMap = new Map()
	entityTypes.forEach((entityType) => {
		if (!entityTypeMap.has(entityType.value)) entityTypeMap.set(entityType.value, entityType)
		else if (entityType.org_id === orgId) entityTypeMap.set(entityType.value, entityType)
	})
	return Array.from(entityTypeMap.values())
=======

const generateWhereClause = (tableName) => {
	let whereClause = ''

	switch (tableName) {
		case 'sessions':
			const currentEpochDate = Math.floor(new Date().getTime() / 1000) // Get current date in epoch format
			whereClause = `deleted_at IS NULL AND start_date >= ${currentEpochDate}`
			break
		case 'mentor_extensions':
			whereClause = `deleted_at IS NULL`
			break
		case 'user_extensions':
			whereClause = `deleted_at IS NULL`
			break
		default:
			whereClause = 'deleted_at IS NULL'
	}

	return whereClause
}

function validateFilters(input, validationData, modelName) {
	const allValues = []
	validationData.forEach((item) => {
		// Extract the 'value' property from the main object
		allValues.push(item.value)

		// Extract the 'value' property from the 'entities' array
	})
	console.log(allValues)
	for (const key in input) {
		if (input.hasOwnProperty(key)) {
			if (allValues.includes(key)) {
				continue
			} else {
				delete input[key]
			}
		}
	}
	return input
>>>>>>> 2a49d4f8
}

module.exports = {
	hash: hash,
	getCurrentMonthRange,
	getCurrentWeekRange,
	getCurrentQuarterRange,
	elapsedMinutes,
	getIstDate,
	composeEmailBody,
	getDownloadableUrl,
	getTimeZone,
	utcFormat,
	md5Hash,
	internalSet,
	internalDel,
	internalGet,
	redisSet,
	redisGet,
	redisDel,
	extractEmailTemplate,
	capitalize,
	isAMentor,
	isNumeric,
	epochFormat,
	processDbResponse,
	restructureBody,
	validateInput,
	removeParentEntityTypes,
	getTimeDifferenceInMilliseconds,
	deleteProperties,
	generateCheckSum,
<<<<<<< HEAD
	validateRoleAccess,
	removeDefaultOrgEntityTypes,
=======
	generateWhereClause,
	validateFilters,
	processQueryParametersWithExclusions,
>>>>>>> 2a49d4f8
}<|MERGE_RESOLUTION|>--- conflicted
+++ resolved
@@ -269,16 +269,9 @@
 						}
 					}
 				}
-<<<<<<< HEAD
 
 				if (Array.isArray(requestBodyValue)) {
 					const entityTypeExists = entityData.find((entity) => entity.value === requestBodyKey)
-=======
-			}
-			console.log('-=-==-=', requestBodyValue)
-			if (Array.isArray(requestBodyValue)) {
-				const entityTypeExists = entityData.find((entity) => entity.value === requestBodyKey)
->>>>>>> 2a49d4f8
 
 					// Always move the key to the meta field if it's not allowed and is not a custom entity
 					if (!allowedKeys.includes(requestBodyKey) && entityTypeExists) {
@@ -429,7 +422,6 @@
 	const checksum = shasum.digest('hex')
 	return checksum
 }
-<<<<<<< HEAD
 /**
  * validateRoleAccess.
  * @method
@@ -445,7 +437,7 @@
 	if (!Array.isArray(requiredRoles)) {
 		requiredRoles = [requiredRoles]
 	}
-  
+
 	// Check the type of the first element.
 	const firstElementType = typeof roles[0]
 	if (firstElementType === 'object') {
@@ -453,7 +445,6 @@
 	} else {
 		return roles.some((role) => requiredRoles.includes(role))
 	}
-
 }
 
 const removeDefaultOrgEntityTypes = (entityTypes, orgId) => {
@@ -463,8 +454,7 @@
 		else if (entityType.org_id === orgId) entityTypeMap.set(entityType.value, entityType)
 	})
 	return Array.from(entityTypeMap.values())
-=======
-
+}
 const generateWhereClause = (tableName) => {
 	let whereClause = ''
 
@@ -505,7 +495,6 @@
 		}
 	}
 	return input
->>>>>>> 2a49d4f8
 }
 
 module.exports = {
@@ -538,12 +527,9 @@
 	getTimeDifferenceInMilliseconds,
 	deleteProperties,
 	generateCheckSum,
-<<<<<<< HEAD
 	validateRoleAccess,
 	removeDefaultOrgEntityTypes,
-=======
 	generateWhereClause,
 	validateFilters,
 	processQueryParametersWithExclusions,
->>>>>>> 2a49d4f8
 }