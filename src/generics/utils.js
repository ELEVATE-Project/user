--- conflicted
+++ resolved
@@ -329,7 +329,6 @@
 	return data.filter((item) => !parentIds.includes(item.id))
 }
 
-<<<<<<< HEAD
 const generateOtp = (otpLength, email, action) => {
 	// Generate a random 6-digit number
 	const otp = Math.floor(Math.random() * Math.pow(10, otpLength))
@@ -339,7 +338,6 @@
 		otp,
 	}
 }
-=======
 const removeDefaultOrgEntityTypes = (entityTypes, orgId) => {
 	const entityTypeMap = new Map()
 	entityTypes.forEach((entityType) => {
@@ -349,7 +347,6 @@
 	return Array.from(entityTypeMap.values())
 }
 
->>>>>>> cdb62d64
 module.exports = {
 	generateToken,
 	hashPassword,
@@ -375,9 +372,6 @@
 	restructureBody,
 	validateInput,
 	removeParentEntityTypes,
-<<<<<<< HEAD
 	generateOtp,
-=======
 	removeDefaultOrgEntityTypes,
->>>>>>> cdb62d64
 }