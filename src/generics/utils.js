/**
 * name : utils.js
 * author : Aman
 * created-date : 04-Nov-2021
 * Description : Utils helper function.
 */

const bcryptJs = require('bcryptjs')
const { AwsFileHelper, GcpFileHelper, AzureFileHelper, OciFileHelper } = require('elevate-cloud-storage')
const momentTimeZone = require('moment-timezone')
const moment = require('moment')
const path = require('path')
const md5 = require('md5')
const { RedisCache, InternalCache } = require('elevate-node-cache')
const startCase = require('lodash/startCase')
const common = require('@constants/common')

const hash = (str) => {
	const salt = bcryptJs.genSaltSync(10)
	let hashstr = bcryptJs.hashSync(str, salt)
	return hashstr
}

const elapsedMinutes = (date1, date2) => {
	var difference = date1 - date2
	let result = difference / 60000
	return result
}

const getIstDate = () => {
	return new Date(new Date().getTime() + (5 * 60 + 30) * 60000)
}

const getCurrentMonthRange = () => {
	const monthDays = [31, 28, 31, 30, 31, 30, 31, 31, 30, 31, 30, 31]
	let month = new Date().getMonth()
	const year = new Date().getFullYear()
	let dayInMonth = monthDays[month]
	if (month === 1 && year % 4 === 0) {
		// Feb for leap year
		dayInMonth = 29
	}
	month += 1
	month = month < 10 ? '0' + month : month
	return [new Date(`${year}-${month}-01`), new Date(`${year}-${month}-${dayInMonth}`)]
}

const getCurrentWeekRange = () => {
	const currentDate = new Date().getTime() // in ms
	const currentDay = new Date().getDay() * 24 * 60 * 60 * 1000 // in ms
	const firstDay = currentDate - currentDay
	const lastDay = firstDay + 6 * 24 * 60 * 60 * 1000
	return [new Date(firstDay), new Date(lastDay)]
}

const getCurrentQuarterRange = () => {
	const today = new Date()
	const quarter = Math.floor(today.getMonth() / 3)
	const startFullQuarter = new Date(today.getFullYear(), quarter * 3, 1)
	const endFullQuarter = new Date(startFullQuarter.getFullYear(), startFullQuarter.getMonth() + 3, 0)
	return [startFullQuarter, endFullQuarter]
}

const composeEmailBody = (body, params) => {
	return body.replace(/{([^{}]*)}/g, (a, b) => {
		var r = params[b]
		return typeof r === 'string' || typeof r === 'number' ? r : a
	})
}

const extractEmailTemplate = (input, conditions) => {
	const allConditionsRegex = /{{(.*?)}}(.*?){{\/\1}}/g
	let result = input

	for (const match of input.matchAll(allConditionsRegex)) {
		result = conditions.includes(match[1]) ? result.replace(match[0], match[2]) : result.replace(match[0], '')
	}

	return result
}

const getDownloadableUrl = async (imgPath) => {
	if (process.env.CLOUD_STORAGE === 'GCP') {
		const options = {
			destFilePath: imgPath,
			bucketName: process.env.DEFAULT_GCP_BUCKET_NAME,
			gcpProjectId: process.env.GCP_PROJECT_ID,
			gcpJsonFilePath: path.join(__dirname, '../', process.env.GCP_PATH),
		}
		imgPath = await GcpFileHelper.getDownloadableUrl(options)
	} else if (process.env.CLOUD_STORAGE === 'AWS') {
		const options = {
			destFilePath: imgPath,
			bucketName: process.env.DEFAULT_AWS_BUCKET_NAME,
			bucketRegion: process.env.AWS_BUCKET_REGION,
		}
		imgPath = await AwsFileHelper.getDownloadableUrl(options.destFilePath, options.bucketName, options.bucketRegion)
	} else if (process.env.CLOUD_STORAGE === 'AZURE') {
		const options = {
			destFilePath: imgPath,
			containerName: process.env.DEFAULT_AZURE_CONTAINER_NAME,
			expiry: 30,
			actionType: 'rw',
			accountName: process.env.AZURE_ACCOUNT_NAME,
			accountKey: process.env.AZURE_ACCOUNT_KEY,
		}
		imgPath = await AzureFileHelper.getDownloadableUrl(options)
	} else if (process.env.CLOUD_STORAGE === 'OCI') {
		const options = {
			destFilePath: imgPath,
			bucketName: process.env.DEFAULT_OCI_BUCKET_NAME,
			endpoint: process.env.OCI_BUCKET_ENDPOINT,
		}
		imgPath = await OciFileHelper.getDownloadableUrl(options)
	}
	return imgPath
}

const getTimeZone = (date, format, tz = null) => {
	let timeZone = moment(date)
	if (tz) {
		timeZone.tz(tz)
	}
	timeZone = moment(timeZone).format(format)
	return timeZone
}

const utcFormat = () => {
	return momentTimeZone().utc().format('YYYY-MM-DDTHH:mm:ss')
}

/**
 * md5 hash
 * @function
 * @name md5Hash
 * @returns {String} returns uuid.
 */

function md5Hash(value) {
	return md5(value)
}

function internalSet(key, value) {
	return InternalCache.setKey(key, value)
}
function internalGet(key) {
	return InternalCache.getKey(key)
}
function internalDel(key) {
	return InternalCache.delKey(key)
}

function redisSet(key, value, exp) {
	return RedisCache.setKey(key, value, exp)
}
function redisGet(key) {
	return RedisCache.getKey(key)
}
function redisDel(key) {
	return RedisCache.deleteKey(key)
}
const capitalize = (str) => {
	return startCase(str)
}
<<<<<<< HEAD
const isAMentor = (roles) => {
	return roles.some((role) => role.title !== common.MENTOR_ROLE)
=======
function isNumeric(value) {
	return /^\d+$/.test(value)
}
const epochFormat = (date, format) => {
	return moment.unix(date).utc().format(format)
>>>>>>> 03bf18f8
}

module.exports = {
	hash: hash,
	getCurrentMonthRange: getCurrentMonthRange,
	getCurrentWeekRange: getCurrentWeekRange,
	getCurrentQuarterRange: getCurrentQuarterRange,
	elapsedMinutes: elapsedMinutes,
	getIstDate: getIstDate,
	composeEmailBody: composeEmailBody,
	getDownloadableUrl: getDownloadableUrl,
	getTimeZone,
	utcFormat: utcFormat,
	md5Hash: md5Hash,
	internalSet: internalSet,
	internalDel: internalDel,
	internalGet: internalGet,
	redisSet: redisSet,
	redisGet: redisGet,
	redisDel: redisDel,
	extractEmailTemplate,
	capitalize,
<<<<<<< HEAD
	isAMentor,
=======
	isNumeric: isNumeric,
	epochFormat: epochFormat,
>>>>>>> 03bf18f8
}<|MERGE_RESOLUTION|>--- conflicted
+++ resolved
@@ -162,16 +162,14 @@
 const capitalize = (str) => {
 	return startCase(str)
 }
-<<<<<<< HEAD
 const isAMentor = (roles) => {
 	return roles.some((role) => role.title !== common.MENTOR_ROLE)
-=======
+}
 function isNumeric(value) {
 	return /^\d+$/.test(value)
 }
 const epochFormat = (date, format) => {
 	return moment.unix(date).utc().format(format)
->>>>>>> 03bf18f8
 }
 
 module.exports = {
@@ -194,10 +192,7 @@
 	redisDel: redisDel,
 	extractEmailTemplate,
 	capitalize,
-<<<<<<< HEAD
 	isAMentor,
-=======
 	isNumeric: isNumeric,
 	epochFormat: epochFormat,
->>>>>>> 03bf18f8
 }