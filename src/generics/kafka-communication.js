--- conflicted
+++ resolved
@@ -14,14 +14,6 @@
 	}
 }
 
-<<<<<<< HEAD
-const pushPayloadToKafka = async (payload) => {
-	kafkaProducer.send(payload, (error, data) => {
-		if (error) {
-			return error
-		}
-		return data
-=======
 const pushMentorRatingToKafka = async (message) => {
 	try {
 		const payload = [{ topic: process.env.RATING_KAFKA_TOPIC, messages: JSON.stringify(message) }]
@@ -53,7 +45,6 @@
 			}
 			resolve(data)
 		})
->>>>>>> 81f50783
 	})
 }
 
