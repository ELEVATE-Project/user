--- conflicted
+++ resolved
@@ -40,16 +40,11 @@
 				if (req.headers.timezone) {
 					req.body['time_zone'] = req.headers.timezone
 				}
-<<<<<<< HEAD
-				const sessionCreated = await sessionsHelper.create(
+				const sessionCreated = await sessionService.create(
 					req.body,
 					req.decodedToken.id,
 					req.decodedToken.organization_id
 				)
-=======
-
-				const sessionCreated = await sessionService.create(req.body, req.decodedToken._id)
->>>>>>> 6ffca6dd
 
 				return sessionCreated
 			}
@@ -94,13 +89,8 @@
 
 	async list(req) {
 		try {
-<<<<<<< HEAD
-			const sessionDetails = await sessionsHelper.list(
+			const sessionDetails = await sessionService.list(
 				req.decodedToken.id,
-=======
-			const sessionDetails = await sessionService.list(
-				req.decodedToken._id,
->>>>>>> 6ffca6dd
 				req.pageNo,
 				req.pageSize,
 				req.searchText,
@@ -185,11 +175,7 @@
 
 	async start(req) {
 		try {
-<<<<<<< HEAD
-			const sessionsStarted = await sessionsHelper.start(req.params.id, req.decodedToken)
-=======
-			const sessionsStarted = await sessionService.start(req.params.id, req.decodedToken.token)
->>>>>>> 6ffca6dd
+			const sessionsStarted = await sessionService.start(req.params.id, req.decodedToken)
 			return sessionsStarted
 		} catch (error) {
 			return error
