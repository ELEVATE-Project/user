--- conflicted
+++ resolved
@@ -6,11 +6,7 @@
  */
 
 // Dependencies
-<<<<<<< HEAD
-const notificationsService = require('@services/helper/notifications')
-=======
 const notificationsService = require('@services/notifications')
->>>>>>> 6ffca6dd
 const httpStatusCode = require('@generics/http-status')
 
 module.exports = class Notifications {
@@ -23,48 +19,8 @@
 
 	async emailCronJob(req) {
 		try {
-<<<<<<< HEAD
 			// Make a call to notification service
 			notificationsService.sendNotification(req.body.jobId, req.body.emailTemplateCode)
-=======
-			notificationsService.sendNotificationBefore15mins()
-			return {
-				statusCode: httpStatusCode.ok,
-			}
-		} catch (error) {
-			return error
-		}
-	}
-
-	/**
-	 * Notification email cron job before 24hrs.
-	 * @method
-	 * @name emailCronJobBeforeOneDay
-	 * @returns {JSON} - Send email notification.
-	 */
-
-	async emailCronJobBeforeOneDay() {
-		try {
-			notificationsService.sendNotificationBefore24Hour()
-			return {
-				statusCode: httpStatusCode.ok,
-			}
-		} catch (error) {
-			return error
-		}
-	}
-
-	/**
-	 * Notification email cron job before 1hr.
-	 * @method
-	 * @name emailCronJobBeforeOneHour
-	 * @returns {JSON} - Send email notification.
-	 */
-
-	async emailCronJobBeforeOneHour() {
-		try {
-			notificationsService.sendNotificationBefore1Hour()
->>>>>>> 6ffca6dd
 			return {
 				statusCode: httpStatusCode.ok,
 			}
