--- conflicted
+++ resolved
@@ -94,37 +94,21 @@
 
 		if (roleValidation) {
 			/* Invalidate token when user role is updated, say from mentor to mentee or vice versa */
-			const user = await UsersData.findOne({ _id: decodedToken.data._id, deleted: false })
-			if (!user) {
-				throw common.failureResponse({
-					message: 'USER_NOT_FOUND',
-					statusCode: httpStatusCode.unauthorized,
-					responseCode: 'UNAUTHORIZED',
-				})
-<<<<<<< HEAD
-			}
+// 			const user = await UsersData.findOne({ _id: decodedToken.data._id, deleted: false })
+// 			if (!user) {
+// 				throw common.failureResponse({
+// 					message: 'USER_NOT_FOUND',
+// 					statusCode: httpStatusCode.unauthorized,
+// 					responseCode: 'UNAUTHORIZED',
+// 				})
 
-			/* Invalidate token when user role is updated, say from mentor to mentee or vice versa */
-			// const user = await UsersData.findOne({ _id: decodedToken.data._id })
-
-			// if (user && user.isAMentor !== decodedToken.data.isAMentor) {
-			// 	throw common.failureResponse({
-			// 		message: 'USER_ROLE_UPDATED',
-			// 		statusCode: httpStatusCode.unauthorized,
-			// 		responseCode: 'UNAUTHORIZED',
-			// 	})
-			// }
-
-			req.decodedToken = decodedToken.data
-=======
-			} else if (user && user.isAMentor !== decodedToken.data.isAMentor) {
-				throw common.failureResponse({
-					message: 'USER_ROLE_UPDATED',
-					statusCode: httpStatusCode.unauthorized,
-					responseCode: 'UNAUTHORIZED',
-				})
-			}
->>>>>>> 43fb2dbd
+// 			} else if (user && user.isAMentor !== decodedToken.data.isAMentor) {
+// 				throw common.failureResponse({
+// 					message: 'USER_ROLE_UPDATED',
+// 					statusCode: httpStatusCode.unauthorized,
+// 					responseCode: 'UNAUTHORIZED',
+// 				})
+// 			}
 		}
 		req.decodedToken = decodedToken.data
 		next()
