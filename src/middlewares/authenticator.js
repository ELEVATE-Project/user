--- conflicted
+++ resolved
@@ -11,11 +11,7 @@
 const common = require('@constants/common')
 const requests = require('@generics/requests')
 const endpoints = require('@constants/endpoints')
-<<<<<<< HEAD
 const rolePermissionMappingQueries = require('@database/queries/role-permission-mapping')
-=======
-const rolePermissionMappingQueries = require('@database/queries/rolePermissionMapping')
->>>>>>> 5043a74c
 const userRequests = require('@requests/user')
 const permissionsQueries = require('@database/queries/permissions')
 const responses = require('@helpers/responses')
@@ -33,20 +29,6 @@
 	const isPermissionValid = allPermissions.some((permission) => {
 		return permission.request_type.includes(requestMethod)
 	})
-	return isPermissionValid
-}
-
-async function checkPermissions(roleId, requestPath, requestMethod) {
-	const filter = { role_id: roleId }
-	const attributes = ['request_type', 'api_path', 'module']
-	const allPermissions = await rolePermissionMappingQueries.find(filter, attributes)
-
-	const matchingPermissions = allPermissions.filter((permission) =>
-		requestPath.match(new RegExp('^' + permission.api_path.replace(/\*/g, '.*') + '$'))
-	)
-
-	const isPermissionValid = matchingPermissions.some((permission) => permission.request_type.includes(requestMethod))
-
 	return isPermissionValid
 }
 
@@ -75,18 +57,9 @@
 				roleValidation = true
 			}
 		})
-<<<<<<< HEAD
-
-		if (internalAccess && !authHeader) {
-			next()
-			return
-		}
-
-=======
 
 		if (internalAccess && !authHeader) return next()
 
->>>>>>> 5043a74c
 		if (!authHeader) {
 			try {
 				const response = await userRequests.getListOfUserRoles(
@@ -100,30 +73,15 @@
 					req.method
 				)
 				if (!isPermissionValid) {
-<<<<<<< HEAD
 					throw responses.failureResponse({
-=======
-					throw common.failureResponse({
->>>>>>> 5043a74c
 						message: 'PERMISSION_DENIED',
 						statusCode: httpStatusCode.unauthorized,
 						responseCode: 'UNAUTHORIZED',
 					})
 				}
-<<<<<<< HEAD
-
-				return next()
-			} catch (error) {
-				throw responses.failureResponse({
-					message: 'UNAUTHORIZED_REQUEST',
-					statusCode: httpStatusCode.unauthorized,
-					responseCode: 'UNAUTHORIZED',
-				})
-=======
 				return next()
 			} catch (error) {
 				throw unAuthorizedResponse
->>>>>>> 5043a74c
 			}
 		}
 
@@ -183,11 +141,7 @@
 			req.method
 		)
 		if (!isPermissionValid) {
-<<<<<<< HEAD
 			throw responses.failureResponse({
-=======
-			throw common.failureResponse({
->>>>>>> 5043a74c
 				message: 'PERMISSION_DENIED',
 				statusCode: httpStatusCode.unauthorized,
 				responseCode: 'UNAUTHORIZED',
