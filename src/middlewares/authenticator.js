/**
 * name : middlewares/authenticator
 * author : Aman Kumar Gupta
 * Date : 04-Nov-2021
 * Description : Validating authorized requests
 */

const jwt = require('jsonwebtoken')

const httpStatusCode = require('@generics/http-status')
const common = require('@constants/common')
const requests = require('@generics/requests')
const endpoints = require('@constants/endpoints')
const rolePermissionMappingQueries = require('@database/queries/rolePermissionMapping')
<<<<<<< HEAD
const userRequests = require('@requests/user')

async function checkPermissions(roleId, requestPath, requestMethod) {
	const filter = { role_id: roleId }
	const attributes = ['request_type', 'api_path', 'module']
	const allPermissions = await rolePermissionMappingQueries.find(filter, attributes)

	const matchingPermissions = allPermissions.filter((permission) =>
		requestPath.match(new RegExp('^' + permission.api_path.replace(/\*/g, '.*') + '$'))
	)

	const isPermissionValid = matchingPermissions.some((permission) => permission.request_type.includes(requestMethod))

	return isPermissionValid
}
=======
const permissionsQueries = require('@database/queries/permissions')
const responses = require('@helpers/responses')
>>>>>>> 3a921a2a

module.exports = async function (req, res, next) {
	const unAuthorizedResponse = responses.failureResponse({
		message: 'UNAUTHORIZED_REQUEST',
		statusCode: httpStatusCode.unauthorized,
		responseCode: 'UNAUTHORIZED',
	})
	try {
<<<<<<< HEAD
		let internalAccess = false
=======
		let guestUrl = false
>>>>>>> 3a921a2a
		let roleValidation = false
		let decodedToken

		const authHeader = req.get('X-auth-token')

		const internalAccess = common.internalAccessUrls.some((path) => {
			if (req.path.includes(path)) {
				if (req.headers.internal_access_token === process.env.INTERNAL_ACCESS_TOKEN) return true
				else throw unAuthorizedResponse
			}
			return false
		})

		common.roleValidationPaths.map(function (path) {
			if (req.path.includes(path)) {
				roleValidation = true
			}
		})

<<<<<<< HEAD
		if (internalAccess && !authHeader) {
			next()
			return
		}

		if (!authHeader) {
			try {
				const response = await userRequests.getListOfUserRoles(
					common.pagination.DEFAULT_PAGE_NO,
					common.pagination.DEFAULT_PAGE_SIZE,
					common.PUBLIC_ROLE
				)
				const isPermissionValid = await checkPermissions(
					response.result.data.map((role) => role.id),
					req.path,
					req.method
				)
				if (!isPermissionValid) {
					throw common.failureResponse({
						message: 'PERMISSION_DENIED',
						statusCode: httpStatusCode.unauthorized,
						responseCode: 'UNAUTHORIZED',
					})
				}

				return next()
			} catch (error) {
				throw common.failureResponse({
					message: 'UNAUTHORIZED_REQUEST',
					statusCode: httpStatusCode.unauthorized,
					responseCode: 'UNAUTHORIZED',
				})
			}
		}

=======
		if ((internalAccess || guestUrl || apiPermissions) && !authHeader) return next()

		if (!authHeader) throw unAuthorizedResponse

>>>>>>> 3a921a2a
		const authHeaderArray = authHeader.split(' ')
		if (authHeaderArray[0] !== 'bearer') throw unAuthorizedResponse

		try {
			decodedToken = jwt.verify(authHeaderArray[1], process.env.ACCESS_TOKEN_SECRET)
		} catch (err) {
			if (err.name === 'TokenExpiredError') {
				throw responses.failureResponse({
					message: 'ACCESS_TOKEN_EXPIRED',
					statusCode: httpStatusCode.unauthorized,
					responseCode: 'UNAUTHORIZED',
				})
			} else throw unAuthorizedResponse
		}

		if (!decodedToken) throw unAuthorizedResponse

		let isAdmin = false
		if (decodedToken.data.roles) {
			isAdmin = decodedToken.data.roles.some((role) => role.title == common.ADMIN_ROLE)
			if (isAdmin) {
				req.decodedToken = decodedToken.data
				return next()
			}
		}
		if (roleValidation) {
			/* Invalidate token when user role is updated, say from mentor to mentee or vice versa */
			const userBaseUrl = process.env.USER_SERVICE_HOST + process.env.USER_SERVICE_BASE_URL
			const profileUrl = userBaseUrl + endpoints.USER_PROFILE_DETAILS + '/' + decodedToken.data.id
			const user = await requests.get(profileUrl, null, true)
			if (!user || !user.success) {
				throw responses.failureResponse({
					message: 'USER_NOT_FOUND',
					statusCode: httpStatusCode.unauthorized,
					responseCode: 'UNAUTHORIZED',
				})
			}

			if (user.data.result.deleted_at !== null) {
				throw responses.failureResponse({
					message: 'USER_ROLE_UPDATED',
					statusCode: httpStatusCode.unauthorized,
					responseCode: 'UNAUTHORIZED',
				})
			}

			decodedToken.data.roles = user.data.result.user_roles
			decodedToken.data.organization_id = user.data.result.organization_id
		}

<<<<<<< HEAD
		const isPermissionValid = await checkPermissions(
			decodedToken.data.roles.map((role) => role.id),
			req.path,
			req.method
		)
		if (!isPermissionValid) {
			throw common.failureResponse({
				message: 'PERMISSION_DENIED',
				statusCode: httpStatusCode.unauthorized,
				responseCode: 'UNAUTHORIZED',
			})
=======
		if (apiPermissions) {
			const roleIds = decodedToken.data.roles.map((role) => role.id)
			const filter = { role_id: roleIds, api_path: req.path }
			const attributes = ['request_type', 'api_path', 'module']
			const requiredPermissions = await rolePermissionMappingQueries.findAll(filter, attributes)

			const isPermissionValid = requiredPermissions.some(
				(permission) => permission.api_path === req.path && permission.request_type.includes(req.method)
			)

			if (!isPermissionValid) {
				throw responses.failureResponse({
					message: 'PERMISSION_DENIED',
					statusCode: httpStatusCode.unauthorized,
					responseCode: 'UNAUTHORIZED',
				})
			}
>>>>>>> 3a921a2a
		}

		req.decodedToken = {
			id: decodedToken.data.id,
			roles: decodedToken.data.roles,
			name: decodedToken.data.name,
			token: authHeader,
			organization_id: decodedToken.data.organization_id,
		}
		return next()
	} catch (err) {
		console.log(err)
		next(err)
	}
}<|MERGE_RESOLUTION|>--- conflicted
+++ resolved
@@ -12,8 +12,9 @@
 const requests = require('@generics/requests')
 const endpoints = require('@constants/endpoints')
 const rolePermissionMappingQueries = require('@database/queries/rolePermissionMapping')
-<<<<<<< HEAD
 const userRequests = require('@requests/user')
+const permissionsQueries = require('@database/queries/permissions')
+const responses = require('@helpers/responses')
 
 async function checkPermissions(roleId, requestPath, requestMethod) {
 	const filter = { role_id: roleId }
@@ -28,10 +29,6 @@
 
 	return isPermissionValid
 }
-=======
-const permissionsQueries = require('@database/queries/permissions')
-const responses = require('@helpers/responses')
->>>>>>> 3a921a2a
 
 module.exports = async function (req, res, next) {
 	const unAuthorizedResponse = responses.failureResponse({
@@ -40,11 +37,6 @@
 		responseCode: 'UNAUTHORIZED',
 	})
 	try {
-<<<<<<< HEAD
-		let internalAccess = false
-=======
-		let guestUrl = false
->>>>>>> 3a921a2a
 		let roleValidation = false
 		let decodedToken
 
@@ -64,11 +56,7 @@
 			}
 		})
 
-<<<<<<< HEAD
-		if (internalAccess && !authHeader) {
-			next()
-			return
-		}
+		if (internalAccess && !authHeader) return next()
 
 		if (!authHeader) {
 			try {
@@ -89,23 +77,12 @@
 						responseCode: 'UNAUTHORIZED',
 					})
 				}
-
 				return next()
 			} catch (error) {
-				throw common.failureResponse({
-					message: 'UNAUTHORIZED_REQUEST',
-					statusCode: httpStatusCode.unauthorized,
-					responseCode: 'UNAUTHORIZED',
-				})
+				throw unAuthorizedResponse
 			}
 		}
 
-=======
-		if ((internalAccess || guestUrl || apiPermissions) && !authHeader) return next()
-
-		if (!authHeader) throw unAuthorizedResponse
-
->>>>>>> 3a921a2a
 		const authHeaderArray = authHeader.split(' ')
 		if (authHeaderArray[0] !== 'bearer') throw unAuthorizedResponse
 
@@ -156,7 +133,6 @@
 			decodedToken.data.organization_id = user.data.result.organization_id
 		}
 
-<<<<<<< HEAD
 		const isPermissionValid = await checkPermissions(
 			decodedToken.data.roles.map((role) => role.id),
 			req.path,
@@ -168,25 +144,6 @@
 				statusCode: httpStatusCode.unauthorized,
 				responseCode: 'UNAUTHORIZED',
 			})
-=======
-		if (apiPermissions) {
-			const roleIds = decodedToken.data.roles.map((role) => role.id)
-			const filter = { role_id: roleIds, api_path: req.path }
-			const attributes = ['request_type', 'api_path', 'module']
-			const requiredPermissions = await rolePermissionMappingQueries.findAll(filter, attributes)
-
-			const isPermissionValid = requiredPermissions.some(
-				(permission) => permission.api_path === req.path && permission.request_type.includes(req.method)
-			)
-
-			if (!isPermissionValid) {
-				throw responses.failureResponse({
-					message: 'PERMISSION_DENIED',
-					statusCode: httpStatusCode.unauthorized,
-					responseCode: 'UNAUTHORIZED',
-				})
-			}
->>>>>>> 3a921a2a
 		}
 
 		req.decodedToken = {
