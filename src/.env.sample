--- conflicted
+++ resolved
@@ -93,7 +93,6 @@
 # Api doc url
 API_DOC_URL = '/api-doc'
 
-<<<<<<< HEAD
 #Enable email for reported issue.
 ENABLE_EMAIL_FOR_REPORTED_ISSUE = true
 
@@ -102,11 +101,9 @@
 
 #Email template code for reported issue.
 REPORTED_ISSUE_EMAIL_TEMPLATE_CODE = 'user_issue_reported'
-=======
 
 #Internal cache expiry time
 INTERNAL_CACHE_EXP_TIME = 86400
 
 #Redis Cache expiry Time
-REDIS_CACHE_EXP_TIME = 86400
->>>>>>> 94c3a128
+REDIS_CACHE_EXP_TIME = 86400