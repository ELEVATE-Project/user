--- conflicted
+++ resolved
@@ -20,12 +20,6 @@
 			rating: {
 				type: DataTypes.JSON,
 			},
-<<<<<<< HEAD
-			user_type: {
-				type: DataTypes.STRING,
-			},
-=======
->>>>>>> 03bf18f8
 			meta: {
 				type: DataTypes.JSONB,
 			},
