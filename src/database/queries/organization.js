--- conflicted
+++ resolved
@@ -19,20 +19,6 @@
 
 exports.findOne = async (filter, options) => {
 	try {
-<<<<<<< HEAD
-		// if (filter.code) {
-		// 	const organization = await organizationCode.findOne({
-		// 		where: { code: filter.code },
-		// 		attributes: ['organization_id'],
-		// 		raw: true,
-		// 	})
-		// 	if (!organization) {
-		// 		return null
-		// 	}
-		// 	delete filter.code
-		// 	filter.id = organization.organization_id
-		// }
-=======
 		/* if (filter.code) {
 			const organization = await organizationCode.findOne({
 				where: { code: filter.code },
@@ -45,7 +31,6 @@
 			delete filter.code
 			filter.id = organization.organization_id
 		} */
->>>>>>> 84e0c848
 		return await Organization.findOne({
 			where: filter,
 			...options,
