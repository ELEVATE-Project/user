--- conflicted
+++ resolved
@@ -171,11 +171,8 @@
 	sessionCompleteEndpoint: '/mentoring/v1/sessions/completed/',
 	INACTIVE_STATUS: 'INACTIVE',
 	ACTIVE_STATUS: 'ACTIVE',
-<<<<<<< HEAD
-=======
 	SESSION_TYPE: {
 		PUBLIC: 'PUBLIC',
 		PRIVATE: 'PRIVATE',
 	},
->>>>>>> eb2266b7
 }