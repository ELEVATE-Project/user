/**
 * name : constants/common.js
 * author : Aman Kumar Gupta
 * Date : 04-Nov-2021
 * Description : All commonly used constants through out the service
 */

const form = require('@generics/form')
const { elevateLog, correlationId } = require('elevate-logger')
const logger = elevateLog.init()
const successResponse = async ({ statusCode = 500, responseCode = 'OK', message, result = [], meta = {} }) => {
	const versions = await form.getAllFormsVersion()
	let response = {
		statusCode,
		responseCode,
		message,
		result,
		meta: {
			...meta,
			formsVersion: versions,
			correlation: correlationId.getId(),
			meetingPlatform: process.env.DEFAULT_MEETING_SERVICE,
		},
	}
	logger.info('Request Response', { response: response })

	return response
}

const failureResponse = ({ message = 'Oops! Something Went Wrong.', statusCode = 500, responseCode, result }) => {
	const errorMessage = message.key || message

	const error = new Error(errorMessage)
	error.statusCode = statusCode
	error.responseCode = responseCode
	error.interpolation = message?.interpolation || false
	error.data = result || []

	return error
}

module.exports = {
	pagination: {
		DEFAULT_PAGE_NO: 1,
		DEFAULT_PAGE_SIZE: 100,
	},
	successResponse,
	failureResponse,
	guestUrls: [
		'/sessions/completed',
		'/sessions/updateRecordingUrl',
		'/sessions/details',
		'/mentors/profile/',
		'/mentors/upcomingSessions/',
		'/platform/config',
	],
	DELETE_METHOD: 'DELETE',
	dateFormat: 'dddd, Do MMMM YYYY',
	timeFormat: 'hh:mm A',
	MENTEE_SESSION_REMAINDER_EMAIL_CODE: 'mentee_session_reminder',
	MENTOR_SESSION_REMAINDER_EMAIL_CODE: 'mentor_session_reminder',
	MENTOR_SESSION_ONE_HOUR_REMAINDER_EMAIL_CODE: 'mentor_one_hour_before_session_reminder',
	UTC_DATE_TIME_FORMAT: 'YYYY-MM-DDTHH:mm:ss',
	internalAccessUrs: ['/notifications/emailCronJob', '/org-admin/roleChange'],
	COMPLETED_STATUS: 'COMPLETED',
	PUBLISHED_STATUS: 'PUBLISHED',
	LIVE_STATUS: 'LIVE',
	MENTOR_EVALUATING: 'mentor',
	internalCacheExpirationTime: process.env.INTERNAL_CACHE_EXP_TIME, // In Seconds
	RedisCacheExpiryTime: process.env.REDIS_CACHE_EXP_TIME,
	BBB_VALUE: 'BBB', // BigBlueButton code
	BBB_PLATFORM: 'BigBlueButton (Default)',
	REPORT_EMAIL_SUBJECT: 'Having issue in logging in/signing up',
	ADMIN_ROLE: 'admin',
	roleValidationPaths: [
		'/sessions/enroll/',
		'/sessions/unEnroll/',
		'/sessions/update',
		'/feedback/submit/',
		'/sessions/start/',
		'/mentors/share/',
		'/mentees/joinSession/',
		'/mentors/upcomingSessions/',
		'/issues/create',
	],
	MENTOR_ROLE: 'mentor',
	MENTEE_ROLE: 'mentee',
	MEDIUM: 'medium',
	RECOMMENDED_FOR: 'recommended_for',
	CATEGORIES: 'categories',
	jobsToCreate: [
		{
			jobId: 'mentoring_session_one_hour_',
			jobName: 'notificationBeforeAnHour',
			emailTemplate: 'mentor_one_hour_before_session_reminder',
		},
		{
			jobId: 'mentoring_session_one_day_',
			jobName: 'notificationBeforeOneDay',
			emailTemplate: 'mentor_session_reminder',
		},
		{
			jobId: 'mentoring_session_fifteen_min_',
			jobName: 'notificationBeforeFifteenMin',
			emailTemplate: 'mentee_session_reminder',
		},
	],
	notificationJobIdPrefixes: [
		'mentoring_session_one_hour_',
		'mentoring_session_one_day_',
		'mentoring_session_fifteen_min_',
	],
<<<<<<< HEAD
=======
	ORG_ADMIN_ROLE: 'org_admin',
>>>>>>> e6fb90c8
}<|MERGE_RESOLUTION|>--- conflicted
+++ resolved
@@ -110,8 +110,5 @@
 		'mentoring_session_one_day_',
 		'mentoring_session_fifteen_min_',
 	],
-<<<<<<< HEAD
-=======
 	ORG_ADMIN_ROLE: 'org_admin',
->>>>>>> e6fb90c8
 }