/**
 * name : constants/common.js
 * author : Aman Kumar Gupta
 * Date : 04-Nov-2021
 * Description : All commonly used constants through out the service
 */

function getPaginationOffset(page, limit) {
	return (page - 1) * limit
}

module.exports = {
	pagination: {
		DEFAULT_PAGE_NO: 1,
		DEFAULT_PAGE_SIZE: 100,
	},
	getPaginationOffset,
	guestUrls: [
		'/sessions/completed',
		'/sessions/updateRecordingUrl',
		'/sessions/details',
		'/mentors/profile/',
		'/mentors/upcomingSessions/',
		'/platform/config',
	],
	apiPermissionsUrls: [
		'/mentoring/v1/permissions/create',
		'/mentoring/v1/mentees/list',
		'/mentoring/v1/sessions/addMentees',
		'/mentoring/v1/sessions/removeMentees',
		'/mentoring/v1/sessions/enrolledMentees/:id',
		'/mentoring/v1/manage-sessions/downloadSessions',
		'/mentoring/v1/manage-sessions/createdSessions',
		'/mentoring/v1/permissions/create',
		'/mentoring/v1/permissions/list',
		'/mentoring/v1/permissions/update/:id',
		'/mentoring/v1/permissions/delete/:id',
		'/mentoring/v1/modules/create',
		'/mentoring/v1/modules/update/:id',
		'/mentoring/v1/modules/list',
		'/mentoring/v1/modules/delete/:id',
		'/mentoring/v1/rolePermissionMapping/create/:role_id',
		'/mentoring/v1/rolePermissionMapping/delete/:role_id',
		'/mentoring/v1/profile/filterList?entity_types={entity_types}',
	],
	DELETE_METHOD: 'DELETE',
	dateFormat: 'dddd, Do MMMM YYYY',
	timeFormat: 'hh:mm A',
	MENTEE_SESSION_REMAINDER_EMAIL_CODE: 'mentee_session_reminder',
	MENTOR_SESSION_REMAINDER_EMAIL_CODE: 'mentor_session_reminder',
	MENTOR_SESSION_ONE_HOUR_REMAINDER_EMAIL_CODE: 'mentor_one_hour_before_session_reminder',
	UTC_DATE_TIME_FORMAT: 'YYYY-MM-DDTHH:mm:ss',
	internalAccessUrls: [
		'/notifications/emailCronJob',
		'/org-admin/roleChange',
		'/org-admin/updateOrganization',
		'/org-admin/deactivateUpcomingSession',
		'/admin/triggerPeriodicViewRefreshInternal',
		'/admin/triggerViewRebuildInternal',
		'/org-admin/updateRelatedOrgs',
		'/sessions/completed',
		'/sessions/bulkUpdateMentorNames',
<<<<<<< HEAD
		'/organization/create',
=======
		'/organization/eventListener',
>>>>>>> 2c078bd3
	],
	COMPLETED_STATUS: 'COMPLETED',
	UNFULFILLED_STATUS: 'UNFULFILLED',
	PUBLISHED_STATUS: 'PUBLISHED',
	LIVE_STATUS: 'LIVE',
	MENTOR_EVALUATING: 'mentor',
	internalCacheExpirationTime: process.env.INTERNAL_CACHE_EXP_TIME, // In Seconds
	RedisCacheExpiryTime: process.env.REDIS_CACHE_EXP_TIME,
	BBB_VALUE: 'BBB', // BigBlueButton code
	BBB_PLATFORM: 'BigBlueButton (Default)',
	REPORT_EMAIL_SUBJECT: 'Having issue in logging in/signing up',
	ADMIN_ROLE: 'admin',
	roleValidationPaths: [
		'/sessions/enroll/',
		'/sessions/unEnroll/',
		'/sessions/update',
		'/feedback/submit/',
		'/sessions/start/',
		'/mentors/share/',
		'/mentees/joinSession/',
		'/mentors/upcomingSessions/',
		'/issues/create',
	],
	MENTOR_ROLE: 'mentor',
	MENTEE_ROLE: 'mentee',
	SESSION_MANAGER_ROLE: 'session_manager',
	MANAGE_SESSION_CODE: 'manage_session',
	MEDIUM: 'medium',
	RECOMMENDED_FOR: 'recommended_for',
	CATEGORIES: 'categories',
	jobsToCreate: [
		{
			jobId: 'mentoring_session_one_hour_',
			jobName: 'notificationBeforeAnHour',
			emailTemplate: 'mentor_one_hour_before_session_reminder',
		},
		{
			jobId: 'mentoring_session_one_day_',
			jobName: 'notificationBeforeOneDay',
			emailTemplate: 'mentor_session_reminder',
		},
		{
			jobId: 'mentoring_session_fifteen_min_',
			jobName: 'notificationBeforeFifteenMin',
			emailTemplate: 'mentee_session_reminder',
		},
		{
			jobId: 'job_to_mark_session_as_completed_',
			jobName: 'job_to_mark_session_as_completed_',
		},
	],
	notificationJobIdPrefixes: [
		'mentoring_session_one_hour_',
		'mentoring_session_one_day_',
		'mentoring_session_fifteen_min_',
	],
	jobPrefixToMarkSessionAsCompleted: 'job_to_mark_session_as_completed_',
	ORG_ADMIN_ROLE: 'org_admin',

	// Default organization policies
	DEFAULT_ORGANISATION_POLICY: {
		session_visibility_policy: 'CURRENT',
		mentor_visibility_policy: 'CURRENT',
		external_session_visibility_policy: 'CURRENT',
		external_mentor_visibility_policy: 'CURRENT',
		allow_mentor_override: false,
		approval_required_for: [],
	},
	CURRENT: 'CURRENT',
	ALL: 'ALL',
	ASSOCIATED: 'ASSOCIATED',
	PATCH_METHOD: 'PATCH',
	GET_METHOD: 'GET',
	POST_METHOD: 'POST',
	excludedQueryParams: ['enrolled'],
	materializedViewsPrefix: 'm_',
	mentorExtensionModelName: 'MentorExtension',
	sessionModelName: 'Session',
	notificationEndPoint: '/mentoring/v1/notifications/emailCronJob',
	sessionCompleteEndpoint: '/mentoring/v1/sessions/completed/',
	INACTIVE_STATUS: 'INACTIVE',
	ACTIVE_STATUS: 'ACTIVE',
	SEARCH: '',
	INVITED: 'INVITED',
	ENROLLED: 'ENROLLED',
	UNIT_OF_TIME: 'minutes',
	SESSION_TYPE: {
		PUBLIC: 'PUBLIC',
		PRIVATE: 'PRIVATE',
	},
}<|MERGE_RESOLUTION|>--- conflicted
+++ resolved
@@ -60,11 +60,7 @@
 		'/org-admin/updateRelatedOrgs',
 		'/sessions/completed',
 		'/sessions/bulkUpdateMentorNames',
-<<<<<<< HEAD
-		'/organization/create',
-=======
 		'/organization/eventListener',
->>>>>>> 2c078bd3
 	],
 	COMPLETED_STATUS: 'COMPLETED',
 	UNFULFILLED_STATUS: 'UNFULFILLED',
