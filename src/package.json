{
	"name": "com.shikshalokam.notification",
	"version": "1.0.0",
	"description": "A notification service for notification capability",
	"main": "app.js",
	"scripts": {
		"test": "jest --verbose ./test --config=jest.config.js",
		"start": "nodemon app.js",
		"prod": "node app.js",
		"stage": "node app.js",
		"prepare": "cd .. && husky install src/.husky",
		"test:integration": "jest --verbose ./integration-test  --config=integrationJest.config.js --runInBand"
	},
	"author": "Aman Kumar Gupta <amangupta15jan@gmail.com>",
	"license": "ISC",
	"dependencies": {
		"@sendgrid/mail": "^7.5.0",
		"@shelf/jest-mongodb": "^3.0.1",
		"axios": "^0.21.4",
		"bcrypt": "^5.0.1",
		"bcryptjs": "^2.4.3",
		"body-parser": "^1.19.0",
		"cli-table": "^0.3.11",
		"cors": "^2.8.5",
		"dotenv": "^10.0.0",
		"express": "^4.17.1",
		"express-validator": "^5.3.1",
		"jsonwebtoken": "^8.5.1",
		"kafkajs": "^2.2.2",
		"module-alias": "^2.2.2",
		"require-all": "^3.0.0",
		"uuid": "^8.3.2"
	},
	"devDependencies": {
		"eslint": "^8.16.0",
		"husky": "^8.0.1",
		"jest": "^28.1.1",
<<<<<<< HEAD
		"lint-staged": "^12.4.1",
		"nodemon": "^2.0.13",
		"prettier": "^2.6.2"
=======
		"jest-json-schema": "^6.1.0",
		"jest-junit": "^14.0.1",
		"lint-staged": "^12.4.1",
		"nodemon": "^2.0.13",
		"prettier": "^2.6.2",
		"superagent-defaults": "^0.1.14",
		"supertest": "^6.3.1",
		"wait-on": "^6.0.1"
>>>>>>> 78c150a2
	},
	"lint-staged": {
		"../*": "prettier --ignore-unknown --write",
		"*": "prettier --ignore-unknown --write"
	},
	"_moduleAliases": {
		"@root": ".",
		"@configs": "configs",
		"@constants": "constants",
		"@controllers": "controllers",
		"@generics": "generics",
		"@health-checks": "health-checks",
		"@middlewares": "middlewares",
		"@public": "public",
		"@routes": "routes",
		"@services": "services"
	}
}<|MERGE_RESOLUTION|>--- conflicted
+++ resolved
@@ -35,11 +35,6 @@
 		"eslint": "^8.16.0",
 		"husky": "^8.0.1",
 		"jest": "^28.1.1",
-<<<<<<< HEAD
-		"lint-staged": "^12.4.1",
-		"nodemon": "^2.0.13",
-		"prettier": "^2.6.2"
-=======
 		"jest-json-schema": "^6.1.0",
 		"jest-junit": "^14.0.1",
 		"lint-staged": "^12.4.1",
@@ -48,7 +43,6 @@
 		"superagent-defaults": "^0.1.14",
 		"supertest": "^6.3.1",
 		"wait-on": "^6.0.1"
->>>>>>> 78c150a2
 	},
 	"lint-staged": {
 		"../*": "prettier --ignore-unknown --write",
